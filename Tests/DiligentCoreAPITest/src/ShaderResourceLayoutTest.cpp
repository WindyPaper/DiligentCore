/*
 *  Copyright 2019-2021 Diligent Graphics LLC
 *  Copyright 2015-2019 Egor Yusov
 *  
 *  Licensed under the Apache License, Version 2.0 (the "License");
 *  you may not use this file except in compliance with the License.
 *  You may obtain a copy of the License at
 *  
 *      http://www.apache.org/licenses/LICENSE-2.0
 *  
 *  Unless required by applicable law or agreed to in writing, software
 *  distributed under the License is distributed on an "AS IS" BASIS,
 *  WITHOUT WARRANTIES OR CONDITIONS OF ANY KIND, either express or implied.
 *  See the License for the specific language governing permissions and
 *  limitations under the License.
 *
 *  In no event and under no legal theory, whether in tort (including negligence), 
 *  contract, or otherwise, unless required by applicable law (such as deliberate 
 *  and grossly negligent acts) or agreed to in writing, shall any Contributor be
 *  liable for any damages, including any direct, indirect, special, incidental, 
 *  or consequential damages of any character arising as a result of this License or 
 *  out of the use or inability to use the software (including but not limited to damages 
 *  for loss of goodwill, work stoppage, computer failure or malfunction, or any and 
 *  all other commercial damages or losses), even if such Contributor has been advised 
 *  of the possibility of such damages.
 */
#include <unordered_map>
#include <vector>
#include <algorithm>
#include <array>

#include "ShaderMacroHelper.hpp"
#include "GraphicsAccessories.hpp"
#include "BasicMath.hpp"
<<<<<<< HEAD

#include "TestingEnvironment.hpp"
#include "ResourceLayoutTestCommon.hpp"
=======
>>>>>>> 1b12c219
#include "TestingSwapChainBase.hpp"

#include "gtest/gtest.h"

using namespace Diligent;
using namespace Diligent::Testing;

<<<<<<< HEAD
=======
namespace Diligent
{

namespace Testing
{

void PrintShaderResources(IShader* pShader);
void RenderDrawCommandReference(ISwapChain* pSwapChain, const float* pClearColor = nullptr);
void ComputeShaderReference(ISwapChain* pSwapChain);

} // namespace Testing

} // namespace Diligent

>>>>>>> 1b12c219
namespace
{

class ReferenceBuffers
{
public:
    ReferenceBuffers(Uint32           NumBuffers,
                     USAGE            Usage,
                     BIND_FLAGS       BindFlags,
                     BUFFER_VIEW_TYPE ViewType   = BUFFER_VIEW_UNDEFINED,
                     BUFFER_MODE      BufferMode = BUFFER_MODE_UNDEFINED) :
        Buffers(NumBuffers),
        Values(NumBuffers),
        UsedValues(NumBuffers),
        ppBuffObjects(NumBuffers),
        Views(NumBuffers),
        ppViewObjects(NumBuffers)
    {
        auto* pEnv    = TestingEnvironment::GetInstance();
        auto* pDevice = pEnv->GetDevice();

        for (Uint32 i = 0; i < NumBuffers; ++i)
        {
            auto& Value = Values[i];
            auto  v     = static_cast<float>(i * 10);
            Value       = float4(v + 1, v + 2, v + 3, v + 4);

            std::vector<float4> InitData(16, Value);

            BufferDesc BuffDesc;

            String Name   = "Reference buffer " + std::to_string(i);
            BuffDesc.Name = Name.c_str();

            BuffDesc.Usage             = Usage;
            BuffDesc.BindFlags         = BindFlags;
            BuffDesc.Mode              = BufferMode;
            BuffDesc.uiSizeInBytes     = static_cast<Uint32>(InitData.size() * sizeof(InitData[0]));
            BuffDesc.ElementByteStride = BufferMode != BUFFER_MODE_UNDEFINED ? 16 : 0;

            auto&      pBuffer = Buffers[i];
            BufferData BuffData{InitData.data(), BuffDesc.uiSizeInBytes};
            pDevice->CreateBuffer(BuffDesc, &BuffData, &pBuffer);
            if (!pBuffer)
            {
                ADD_FAILURE() << "Unable to create buffer " << BuffDesc;
                return;
            }
            ppBuffObjects[i] = pBuffer;

            if (ViewType != BUFFER_VIEW_UNDEFINED)
            {
                auto& pView = Views[i];
                if (BufferMode == BUFFER_MODE_FORMATTED)
                {
                    BufferViewDesc BuffViewDesc;
                    BuffViewDesc.Name                 = "Formatted buffer SRV";
                    BuffViewDesc.ViewType             = ViewType;
                    BuffViewDesc.Format.ValueType     = VT_FLOAT32;
                    BuffViewDesc.Format.NumComponents = 4;
                    BuffViewDesc.Format.IsNormalized  = false;

                    pBuffer->CreateView(BuffViewDesc, &pView);
                }
                else
                {
                    pView = pBuffer->GetDefaultView(ViewType);
                }

                if (!pView)
                {
                    ADD_FAILURE() << "Unable to create buffer view";
                    return;
                }

                ppViewObjects[i] = pView;
            }
        }
    }

    IDeviceObject** GetBuffObjects(size_t i) { return &ppBuffObjects[i]; };
    IDeviceObject** GetViewObjects(size_t i) { return &ppViewObjects[i]; };

    const float4& GetValue(size_t i)
    {
        VERIFY(!UsedValues[i], "Buffer ", i, " has already been used. Every buffer is expected to be used once.");
        UsedValues[i] = true;
        VERIFY(Values[i] != float4{}, "Value must not be zero");
        return Values[i];
    }

    void ClearUsedValues()
    {
        std::fill(UsedValues.begin(), UsedValues.end(), false);
    }

private:
    std::vector<RefCntAutoPtr<IBuffer>>     Buffers;
    std::vector<RefCntAutoPtr<IBufferView>> Views;

    std::vector<IDeviceObject*> ppBuffObjects;
    std::vector<IDeviceObject*> ppViewObjects;

    std::vector<bool>   UsedValues;
    std::vector<float4> Values;
};

class ReferenceTextures
{
public:
    ReferenceTextures(Uint32            NumTextures,
                      Uint32            Width,
                      Uint32            Height,
                      USAGE             Usage,
                      BIND_FLAGS        BindFlags,
                      TEXTURE_VIEW_TYPE ViewType) :
        Textures(NumTextures),
        ppViewObjects(NumTextures),
        UsedValues(NumTextures),
        Values(NumTextures)
    {
        auto* pEnv = TestingEnvironment::GetInstance();

        for (Uint32 i = 0; i < NumTextures; ++i)
        {
            auto& pTexture = Textures[i];
            auto& Value    = Values[i];

            int v = (i % 15) + 1;
            Value = float4{
                (v & 0x01) ? 1.f : 0.f,
                (v & 0x02) ? 1.f : 0.f,
                (v & 0x04) ? 1.f : 0.f,
                (v & 0x08) ? 1.f : 0.f //
            };

            std::vector<Uint32> TexData(Width * Height, F4Color_To_RGBA8Unorm(Value));

            String Name      = String{"Reference texture "} + std::to_string(i);
            pTexture         = pEnv->CreateTexture("Test texture", TEX_FORMAT_RGBA8_UNORM, BindFlags, Width, Height, TexData.data());
            ppViewObjects[i] = pTexture->GetDefaultView(ViewType);
        }
    }

    IDeviceObject** GetViewObjects(size_t i) { return &ppViewObjects[i]; };

    const float4& GetColor(size_t i)
    {
        VERIFY(!UsedValues[i], "Texture ", i, " has already been used. Every texture is expected to be used once.");
        UsedValues[i] = true;
        VERIFY(Values[i] != float4{}, "Value must not be zero");
        return Values[i];
    }

    void ClearUsedValues()
    {
        std::fill(UsedValues.begin(), UsedValues.end(), false);
    }

private:
    std::vector<RefCntAutoPtr<ITexture>> Textures;

    std::vector<IDeviceObject*> ppViewObjects;

    std::vector<bool>   UsedValues;
    std::vector<float4> Values;
};

class ShaderResourceLayoutTest : public ::testing::Test
{
protected:
    static void SetUpTestSuite()
    {
<<<<<<< HEAD
=======
        auto* const pEnv       = TestingEnvironment::GetInstance();
        auto* const pDevice    = pEnv->GetDevice();
        const auto& deviceCaps = pDevice->GetDeviceCaps();

        UseWARPResourceArrayIndexingBugWorkaround =
            deviceCaps.DevType == RENDER_DEVICE_TYPE_D3D12 && pEnv->GetAdapterType() == ADAPTER_TYPE_SOFTWARE;
>>>>>>> 1b12c219
    }

    static void TearDownTestSuite()
    {
        TestingEnvironment::GetInstance()->Reset();
    }

    static void VerifyShaderResources(IShader*                 pShader,
                                      const ShaderResourceDesc ExpectedResources[],
                                      Uint32                   ExpectedResCount)
    {
        auto ResCount = pShader->GetResourceCount();
        EXPECT_EQ(ResCount, ExpectedResCount) << "Actual number of resources (" << ResCount << ") in shader '"
                                              << pShader->GetDesc().Name << "' does not match the expected number of resources (" << ExpectedResCount << ')';
        std::unordered_map<std::string, ShaderResourceDesc> Resources;
        for (Uint32 i = 0; i < ResCount; ++i)
        {
            ShaderResourceDesc ResDesc;
            pShader->GetResourceDesc(i, ResDesc);
            Resources.emplace(ResDesc.Name, ResDesc);
        }

        for (Uint32 i = 0; i < ExpectedResCount; ++i)
        {
            const auto& ExpectedRes = ExpectedResources[i];

            auto it = Resources.find(ExpectedRes.Name);
            if (it != Resources.end())
            {
                EXPECT_EQ(it->second.Type, ExpectedRes.Type) << "Unexpected type of resource '" << ExpectedRes.Name << '\'';
                EXPECT_EQ(it->second.ArraySize, ExpectedRes.ArraySize) << "Unexpected array size of resource '" << ExpectedRes.Name << '\'';
                Resources.erase(it);
            }
            else
            {
                ADD_FAILURE() << "Unable to find resource '" << ExpectedRes.Name << "' in shader '" << pShader->GetDesc().Name << "'";
            }
        }

        for (auto it : Resources)
        {
            ADD_FAILURE() << "Unexpected resource '" << it.second.Name << "' in shader '" << pShader->GetDesc().Name << "'";
        }
    }

    template <typename TModifyShaderCI>
    static RefCntAutoPtr<IShader> CreateShader(const char*               ShaderName,
                                               const char*               FileName,
                                               const char*               EntryPoint,
                                               SHADER_TYPE               ShaderType,
                                               SHADER_SOURCE_LANGUAGE    SrcLang,
                                               const ShaderMacro*        Macros,
                                               const ShaderResourceDesc* ExpectedResources,
                                               Uint32                    NumExpectedResources,
                                               TModifyShaderCI           ModifyShaderCI)
    {
        auto* const pEnv       = TestingEnvironment::GetInstance();
        auto* const pDevice    = pEnv->GetDevice();
        const auto& deviceCaps = pDevice->GetDeviceCaps();

        RefCntAutoPtr<IShaderSourceInputStreamFactory> pShaderSourceFactory;
        pDevice->GetEngineFactory()->CreateDefaultShaderSourceStreamFactory("shaders/ShaderResourceLayout", &pShaderSourceFactory);

        ShaderCreateInfo ShaderCI;
        ShaderCI.pShaderSourceStreamFactory = pShaderSourceFactory;
        ShaderCI.UseCombinedTextureSamplers = deviceCaps.IsGLDevice();

        ShaderCI.FilePath        = FileName;
        ShaderCI.Desc.Name       = ShaderName;
        ShaderCI.EntryPoint      = EntryPoint;
        ShaderCI.Desc.ShaderType = ShaderType;
        ShaderCI.SourceLanguage  = SrcLang;
        ShaderCI.Macros          = Macros;
        ShaderCI.ShaderCompiler  = pEnv->GetDefaultCompiler(ShaderCI.SourceLanguage);

        ModifyShaderCI(ShaderCI);

        RefCntAutoPtr<IShader> pShader;
        pDevice->CreateShader(ShaderCI, &pShader);

        if (pShader && deviceCaps.Features.ShaderResourceQueries)
        {
            VerifyShaderResources(pShader, ExpectedResources, NumExpectedResources);
            Diligent::Testing::PrintShaderResources(pShader);
        }

        return pShader;
    }

    static RefCntAutoPtr<IShader> CreateShader(const char*               ShaderName,
                                               const char*               FileName,
                                               const char*               EntryPoint,
                                               SHADER_TYPE               ShaderType,
                                               SHADER_SOURCE_LANGUAGE    SrcLang,
                                               const ShaderMacro*        Macros,
                                               const ShaderResourceDesc* ExpectedResources,
                                               Uint32                    NumExpectedResources)
    {
        return CreateShader(ShaderName,
                            FileName,
                            EntryPoint,
                            ShaderType,
                            SrcLang,
                            Macros,
                            ExpectedResources,
                            NumExpectedResources,
                            [](const ShaderCreateInfo&) {});
    }


    static void CreateGraphicsPSO(IShader*                               pVS,
                                  IShader*                               pPS,
                                  const PipelineResourceLayoutDesc&      ResourceLayout,
                                  RefCntAutoPtr<IPipelineState>&         pPSO,
                                  RefCntAutoPtr<IShaderResourceBinding>& pSRB)
    {
        GraphicsPipelineStateCreateInfo PSOCreateInfo;

        auto& PSODesc          = PSOCreateInfo.PSODesc;
        auto& GraphicsPipeline = PSOCreateInfo.GraphicsPipeline;

        auto* pEnv    = TestingEnvironment::GetInstance();
        auto* pDevice = pEnv->GetDevice();

        PSODesc.Name                     = "Shader resource layout test";
        PSODesc.ResourceLayout           = ResourceLayout;
        PSODesc.SRBAllocationGranularity = 16;

        PSOCreateInfo.pVS = pVS;
        PSOCreateInfo.pPS = pPS;

        GraphicsPipeline.PrimitiveTopology = PRIMITIVE_TOPOLOGY_TRIANGLE_LIST;
        GraphicsPipeline.NumRenderTargets  = 1;
        GraphicsPipeline.RTVFormats[0]     = TEX_FORMAT_RGBA8_UNORM;
        GraphicsPipeline.DSVFormat         = TEX_FORMAT_UNKNOWN;

        GraphicsPipeline.RasterizerDesc.CullMode      = CULL_MODE_NONE;
        GraphicsPipeline.DepthStencilDesc.DepthEnable = False;

        pDevice->CreateGraphicsPipelineState(PSOCreateInfo, &pPSO);
        if (pPSO)
            pPSO->CreateShaderResourceBinding(&pSRB, false);
    }

    static void CreateComputePSO(IShader*                               pCS,
                                 const PipelineResourceLayoutDesc&      ResourceLayout,
                                 RefCntAutoPtr<IPipelineState>&         pPSO,
                                 RefCntAutoPtr<IShaderResourceBinding>& pSRB)
    {
        ComputePipelineStateCreateInfo PSOCreateInfo;

        auto* pEnv    = TestingEnvironment::GetInstance();
        auto* pDevice = pEnv->GetDevice();

        auto& PSODesc          = PSOCreateInfo.PSODesc;
        PSODesc.Name           = "Shader resource layout test";
        PSODesc.PipelineType   = PIPELINE_TYPE_COMPUTE;
        PSODesc.ResourceLayout = ResourceLayout;
        PSOCreateInfo.pCS      = pCS;

        pDevice->CreateComputePipelineState(PSOCreateInfo, &pPSO);
        if (pPSO)
            pPSO->CreateShaderResourceBinding(&pSRB, false);
    }

    void TestTexturesAndImtblSamplers(bool TestImtblSamplers);
    void TestStructuredOrFormattedBuffer(bool IsFormatted);
    void TestRWStructuredOrFormattedBuffer(bool IsFormatted);
<<<<<<< HEAD
};

=======

    // As of Windows version 2004 (build 19041), there is a bug in D3D12 WARP rasterizer:
    // Shader resource array indexing always references array element 0 when shaders are compiled
    // with shader model 5.1:
    //      AllCorrect *= CheckValue(g_Tex2DArr_Static[0].SampleLevel(g_Sampler, UV.xy, 0.0), Tex2DArr_Static_Ref0); // OK
    //      AllCorrect *= CheckValue(g_Tex2DArr_Static[1].SampleLevel(g_Sampler, UV.xy, 0.0), Tex2DArr_Static_Ref1); // FAIL - g_Tex2DArr_Static[0] is sampled
    // The shaders work OK when using shader model 5.0 with old compiler.
    // TODO: this should be fixed in the next Windows release - verify.
    static bool UseWARPResourceArrayIndexingBugWorkaround;
};

bool ShaderResourceLayoutTest::UseWARPResourceArrayIndexingBugWorkaround = false;


>>>>>>> 1b12c219
#define SET_STATIC_VAR(PSO, ShaderFlags, VarName, SetMethod, ...)                                \
    do                                                                                           \
    {                                                                                            \
        auto pStaticVar = PSO->GetStaticVariableByName(ShaderFlags, VarName);                    \
        EXPECT_NE(pStaticVar, nullptr) << "Unable to find static variable '" << VarName << '\''; \
        if (pStaticVar != nullptr)                                                               \
            pStaticVar->SetMethod(__VA_ARGS__);                                                  \
    } while (false)


#define SET_SRB_VAR(SRB, ShaderFlags, VarName, SetMethod, ...)                          \
    do                                                                                  \
    {                                                                                   \
        auto pVar = SRB->GetVariableByName(ShaderFlags, VarName);                       \
        EXPECT_NE(pVar, nullptr) << "Unable to find SRB variable '" << VarName << '\''; \
        if (pVar != nullptr)                                                            \
            pVar->SetMethod(__VA_ARGS__);                                               \
    } while (false)


void ShaderResourceLayoutTest::TestTexturesAndImtblSamplers(bool TestImtblSamplers)
{
    TestingEnvironment::ScopedReset EnvironmentAutoReset;

    auto* pEnv       = TestingEnvironment::GetInstance();
    auto* pDevice    = pEnv->GetDevice();
    auto* pSwapChain = pEnv->GetSwapChain();

<<<<<<< HEAD
    float ClearColor[] = {0.25, 0.5, 0.75, 0.125};
    RenderDrawCommandReference(pSwapChain, ClearColor);

=======
    const auto& deviceCaps = pDevice->GetDeviceCaps();

    float ClearColor[] = {0.25, 0.5, 0.75, 0.125};
    RenderDrawCommandReference(pSwapChain, ClearColor);

>>>>>>> 1b12c219
    // Prepare reference textures filled with different colors
    // Texture array sizes in the shader
    static constexpr Uint32 StaticTexArraySize  = 2;
    static constexpr Uint32 MutableTexArraySize = 4;
    static constexpr Uint32 DynamicTexArraySize = 3;

    ReferenceTextures RefTextures{
        3 + StaticTexArraySize + MutableTexArraySize + DynamicTexArraySize,
        128, 128,
        USAGE_DEFAULT,
        BIND_SHADER_RESOURCE,
        TEXTURE_VIEW_SHADER_RESOURCE //
    };

    // Texture indices for vertex/shader bindings
    static constexpr size_t Tex2D_StaticIdx[] = {2, 10};
    static constexpr size_t Tex2D_MutIdx[]    = {0, 11};
    static constexpr size_t Tex2D_DynIdx[]    = {1, 9};

    static constexpr size_t Tex2DArr_StaticIdx[] = {7, 0};
    static constexpr size_t Tex2DArr_MutIdx[]    = {3, 5};
    static constexpr size_t Tex2DArr_DynIdx[]    = {9, 2};

<<<<<<< HEAD
=======
    const Uint32 VSResArrId = 0;
    const Uint32 PSResArrId = deviceCaps.Features.SeparablePrograms ? 1 : 0;
    VERIFY_EXPR(deviceCaps.IsGLDevice() || PSResArrId != VSResArrId);
>>>>>>> 1b12c219

    // clang-format off
    std::vector<ShaderResourceDesc> Resources = 
    {
        ShaderResourceDesc{"g_Tex2D_Static",      SHADER_RESOURCE_TYPE_TEXTURE_SRV, 1},
        ShaderResourceDesc{"g_Tex2D_Mut",         SHADER_RESOURCE_TYPE_TEXTURE_SRV, 1},
        ShaderResourceDesc{"g_Tex2D_Dyn",         SHADER_RESOURCE_TYPE_TEXTURE_SRV, 1},
        ShaderResourceDesc{"g_Tex2DArr_Static",   SHADER_RESOURCE_TYPE_TEXTURE_SRV, StaticTexArraySize},
        ShaderResourceDesc{"g_Tex2DArr_Mut",      SHADER_RESOURCE_TYPE_TEXTURE_SRV, MutableTexArraySize},
        ShaderResourceDesc{"g_Tex2DArr_Dyn",      SHADER_RESOURCE_TYPE_TEXTURE_SRV, DynamicTexArraySize}
    };
    if (!deviceCaps.IsGLDevice())
    {
        if (TestImtblSamplers)
        {
            Resources.emplace_back("g_Tex2D_Static_sampler",    SHADER_RESOURCE_TYPE_SAMPLER, 1);
            Resources.emplace_back("g_Tex2D_Mut_sampler",       SHADER_RESOURCE_TYPE_SAMPLER, 1);
            Resources.emplace_back("g_Tex2D_Dyn_sampler",       SHADER_RESOURCE_TYPE_SAMPLER, 1);
            Resources.emplace_back("g_Tex2DArr_Static_sampler", SHADER_RESOURCE_TYPE_SAMPLER, 1);
            Resources.emplace_back("g_Tex2DArr_Mut_sampler",    SHADER_RESOURCE_TYPE_SAMPLER, MutableTexArraySize);
            Resources.emplace_back("g_Tex2DArr_Dyn_sampler",    SHADER_RESOURCE_TYPE_SAMPLER, DynamicTexArraySize);
        }
        else
        {
            Resources.emplace_back("g_Sampler", SHADER_RESOURCE_TYPE_SAMPLER, 1);
        }
    }
    // clang-format on

    ShaderMacroHelper Macros;

    auto PrepareMacros = [&](Uint32 s) {
        Macros.Clear();

        Macros.AddShaderMacro("STATIC_TEX_ARRAY_SIZE", static_cast<int>(StaticTexArraySize));
        Macros.AddShaderMacro("MUTABLE_TEX_ARRAY_SIZE", static_cast<int>(MutableTexArraySize));
        Macros.AddShaderMacro("DYNAMIC_TEX_ARRAY_SIZE", static_cast<int>(DynamicTexArraySize));

        RefTextures.ClearUsedValues();

        // Add macros that define reference colors
        Macros.AddShaderMacro("Tex2D_Static_Ref", RefTextures.GetColor(Tex2D_StaticIdx[s]));
        Macros.AddShaderMacro("Tex2D_Mut_Ref", RefTextures.GetColor(Tex2D_MutIdx[s]));
        Macros.AddShaderMacro("Tex2D_Dyn_Ref", RefTextures.GetColor(Tex2D_DynIdx[s]));

        for (Uint32 i = 0; i < StaticTexArraySize; ++i)
            Macros.AddShaderMacro((std::string{"Tex2DArr_Static_Ref"} + std::to_string(i)).c_str(), RefTextures.GetColor(Tex2DArr_StaticIdx[s] + i));

        for (Uint32 i = 0; i < MutableTexArraySize; ++i)
            Macros.AddShaderMacro((std::string{"Tex2DArr_Mut_Ref"} + std::to_string(i)).c_str(), RefTextures.GetColor(Tex2DArr_MutIdx[s] + i));

        for (Uint32 i = 0; i < DynamicTexArraySize; ++i)
            Macros.AddShaderMacro((std::string{"Tex2DArr_Dyn_Ref"} + std::to_string(i)).c_str(), RefTextures.GetColor(Tex2DArr_DynIdx[s] + i));

        return static_cast<const ShaderMacro*>(Macros);
    };

    auto ModifyShaderCI = [TestImtblSamplers](ShaderCreateInfo& ShaderCI) {
        if (TestImtblSamplers)
        {
            ShaderCI.UseCombinedTextureSamplers = true;
            // Immutable sampler arrays are not allowed in 5.1, and DXC only supports 6.0+
            ShaderCI.ShaderCompiler = SHADER_COMPILER_DEFAULT;
            ShaderCI.HLSLVersion    = ShaderVersion{5, 0};
        }

        if (UseWARPResourceArrayIndexingBugWorkaround)
        {
            // Due to bug in D3D12 WARP, we have to use SM5.0 with old compiler
            ShaderCI.ShaderCompiler = SHADER_COMPILER_DEFAULT;
            ShaderCI.HLSLVersion    = ShaderVersion{5, 0};
        }
    };

    auto pVS = CreateShader(TestImtblSamplers ? "ShaderResourceLayoutTest.ImtblSamplers - VS" : "ShaderResourceLayoutTest.Textures - VS",
                            TestImtblSamplers ? "ImmutableSamplers.hlsl" : "Textures.hlsl",
                            "VSMain",
<<<<<<< HEAD
                            SHADER_TYPE_VERTEX, SHADER_SOURCE_LANGUAGE_HLSL, PrepareMacros(0),
=======
                            SHADER_TYPE_VERTEX, SHADER_SOURCE_LANGUAGE_HLSL, PrepareMacros(VSResArrId),
>>>>>>> 1b12c219
                            Resources.data(), static_cast<Uint32>(Resources.size()),
                            ModifyShaderCI);

    auto pPS = CreateShader(TestImtblSamplers ? "ShaderResourceLayoutTest.ImtblSamplers - PS" : "ShaderResourceLayoutTest.Textures - PS",
                            TestImtblSamplers ? "ImmutableSamplers.hlsl" : "Textures.hlsl",
                            "PSMain",
<<<<<<< HEAD
                            SHADER_TYPE_PIXEL, SHADER_SOURCE_LANGUAGE_HLSL, PrepareMacros(1),
=======
                            SHADER_TYPE_PIXEL, SHADER_SOURCE_LANGUAGE_HLSL, PrepareMacros(PSResArrId),
>>>>>>> 1b12c219
                            Resources.data(), static_cast<Uint32>(Resources.size()),
                            ModifyShaderCI);
    ASSERT_NE(pVS, nullptr);
    ASSERT_NE(pPS, nullptr);


    // clang-format off
    ShaderResourceVariableDesc Vars[] =
    {
        {SHADER_TYPE_VERTEX | SHADER_TYPE_PIXEL, "g_Tex2D_Static",    SHADER_RESOURCE_VARIABLE_TYPE_STATIC},
        {SHADER_TYPE_VERTEX | SHADER_TYPE_PIXEL, "g_Tex2D_Mut",       SHADER_RESOURCE_VARIABLE_TYPE_MUTABLE},
        {SHADER_TYPE_VERTEX | SHADER_TYPE_PIXEL, "g_Tex2D_Dyn",       SHADER_RESOURCE_VARIABLE_TYPE_DYNAMIC},

        {SHADER_TYPE_VERTEX | SHADER_TYPE_PIXEL, "g_Tex2DArr_Static", SHADER_RESOURCE_VARIABLE_TYPE_STATIC},
        {SHADER_TYPE_VERTEX | SHADER_TYPE_PIXEL, "g_Tex2DArr_Mut",    SHADER_RESOURCE_VARIABLE_TYPE_MUTABLE},
        {SHADER_TYPE_VERTEX | SHADER_TYPE_PIXEL, "g_Tex2DArr_Dyn",    SHADER_RESOURCE_VARIABLE_TYPE_DYNAMIC}
    };
    std::vector<ImmutableSamplerDesc> ImtblSamplers;
    if (TestImtblSamplers)
    {
        ImtblSamplers.emplace_back(SHADER_TYPE_VERTEX | SHADER_TYPE_PIXEL, "g_Tex2D_Static",    SamplerDesc{});
        ImtblSamplers.emplace_back(SHADER_TYPE_VERTEX | SHADER_TYPE_PIXEL, "g_Tex2D_Mut",       SamplerDesc{});
        ImtblSamplers.emplace_back(SHADER_TYPE_VERTEX | SHADER_TYPE_PIXEL, "g_Tex2D_Dyn",       SamplerDesc{});
        ImtblSamplers.emplace_back(SHADER_TYPE_VERTEX | SHADER_TYPE_PIXEL, "g_Tex2DArr_Static", SamplerDesc{});
        ImtblSamplers.emplace_back(SHADER_TYPE_VERTEX | SHADER_TYPE_PIXEL, "g_Tex2DArr_Mut",    SamplerDesc{});
        ImtblSamplers.emplace_back(SHADER_TYPE_VERTEX | SHADER_TYPE_PIXEL, "g_Tex2DArr_Dyn",    SamplerDesc{});
    }
    else
    {
        ImtblSamplers.emplace_back(SHADER_TYPE_VERTEX | SHADER_TYPE_PIXEL, "g_Sampler", SamplerDesc{});
    }
    // clang-format on

    PipelineResourceLayoutDesc ResourceLayout;
    ResourceLayout.Variables            = Vars;
    ResourceLayout.NumVariables         = _countof(Vars);
    ResourceLayout.ImmutableSamplers    = ImtblSamplers.data();
    ResourceLayout.NumImmutableSamplers = static_cast<Uint32>(ImtblSamplers.size());

    RefCntAutoPtr<IPipelineState>         pPSO;
    RefCntAutoPtr<IShaderResourceBinding> pSRB;
    CreateGraphicsPSO(pVS, pPS, ResourceLayout, pPSO, pSRB);
    ASSERT_NE(pPSO, nullptr);
    ASSERT_NE(pSRB, nullptr);

    auto BindResources = [&](SHADER_TYPE ShaderType) {
<<<<<<< HEAD
        const auto id = ShaderType == SHADER_TYPE_VERTEX ? 0 : 1;
=======
        const auto id = ShaderType == SHADER_TYPE_VERTEX ? VSResArrId : PSResArrId;
>>>>>>> 1b12c219

        SET_STATIC_VAR(pPSO, ShaderType, "g_Tex2D_Static", Set, RefTextures.GetViewObjects(Tex2D_StaticIdx[id])[0]);
        SET_STATIC_VAR(pPSO, ShaderType, "g_Tex2DArr_Static", SetArray, RefTextures.GetViewObjects(Tex2DArr_StaticIdx[id]), 0, StaticTexArraySize);

        SET_SRB_VAR(pSRB, ShaderType, "g_Tex2D_Mut", Set, RefTextures.GetViewObjects(Tex2D_MutIdx[id])[0]);
        SET_SRB_VAR(pSRB, ShaderType, "g_Tex2DArr_Mut", SetArray, RefTextures.GetViewObjects(Tex2DArr_MutIdx[id]), 0, MutableTexArraySize);

        // Bind 0 for dynamic resources - will rebind for the second draw
        SET_SRB_VAR(pSRB, ShaderType, "g_Tex2D_Dyn", Set, RefTextures.GetViewObjects(0)[0]);
        SET_SRB_VAR(pSRB, ShaderType, "g_Tex2DArr_Dyn", SetArray, RefTextures.GetViewObjects(0), 0, DynamicTexArraySize);
    };
    BindResources(SHADER_TYPE_VERTEX);
    BindResources(SHADER_TYPE_PIXEL);

    pSRB->InitializeStaticResources(pPSO);

    auto* pContext = pEnv->GetDeviceContext();

    ITextureView* ppRTVs[] = {pSwapChain->GetCurrentBackBufferRTV()};
    pContext->SetRenderTargets(1, ppRTVs, nullptr, RESOURCE_STATE_TRANSITION_MODE_TRANSITION);
    pContext->ClearRenderTarget(ppRTVs[0], ClearColor, RESOURCE_STATE_TRANSITION_MODE_TRANSITION);

    pContext->SetPipelineState(pPSO);
    pContext->CommitShaderResources(pSRB, RESOURCE_STATE_TRANSITION_MODE_TRANSITION);

    DrawAttribs DrawAttrs{6, DRAW_FLAG_VERIFY_ALL};
    pContext->Draw(DrawAttrs);

<<<<<<< HEAD
    SET_SRB_VAR(pSRB, SHADER_TYPE_VERTEX, "g_Tex2D_Dyn", Set, RefTextures.GetViewObjects(Tex2D_DynIdx[0])[0]);
    SET_SRB_VAR(pSRB, SHADER_TYPE_VERTEX, "g_Tex2DArr_Dyn", SetArray, RefTextures.GetViewObjects(Tex2DArr_DynIdx[0]), 0, 1);
    SET_SRB_VAR(pSRB, SHADER_TYPE_VERTEX, "g_Tex2DArr_Dyn", SetArray, RefTextures.GetViewObjects(Tex2DArr_DynIdx[0] + 1), 1, DynamicTexArraySize - 1);

    SET_SRB_VAR(pSRB, SHADER_TYPE_PIXEL, "g_Tex2D_Dyn", Set, RefTextures.GetViewObjects(Tex2D_DynIdx[1])[0]);
    SET_SRB_VAR(pSRB, SHADER_TYPE_PIXEL, "g_Tex2DArr_Dyn", SetArray, RefTextures.GetViewObjects(Tex2DArr_DynIdx[1]), 0, 1);
    SET_SRB_VAR(pSRB, SHADER_TYPE_PIXEL, "g_Tex2DArr_Dyn", SetArray, RefTextures.GetViewObjects(Tex2DArr_DynIdx[1] + 1), 1, DynamicTexArraySize - 1);
=======
    SET_SRB_VAR(pSRB, SHADER_TYPE_VERTEX, "g_Tex2D_Dyn", Set, RefTextures.GetViewObjects(Tex2D_DynIdx[VSResArrId])[0]);
    SET_SRB_VAR(pSRB, SHADER_TYPE_VERTEX, "g_Tex2DArr_Dyn", SetArray, RefTextures.GetViewObjects(Tex2DArr_DynIdx[VSResArrId]), 0, 1);
    SET_SRB_VAR(pSRB, SHADER_TYPE_VERTEX, "g_Tex2DArr_Dyn", SetArray, RefTextures.GetViewObjects(Tex2DArr_DynIdx[VSResArrId] + 1), 1, DynamicTexArraySize - 1);

    SET_SRB_VAR(pSRB, SHADER_TYPE_PIXEL, "g_Tex2D_Dyn", Set, RefTextures.GetViewObjects(Tex2D_DynIdx[PSResArrId])[0]);
    SET_SRB_VAR(pSRB, SHADER_TYPE_PIXEL, "g_Tex2DArr_Dyn", SetArray, RefTextures.GetViewObjects(Tex2DArr_DynIdx[PSResArrId]), 0, 1);
    SET_SRB_VAR(pSRB, SHADER_TYPE_PIXEL, "g_Tex2DArr_Dyn", SetArray, RefTextures.GetViewObjects(Tex2DArr_DynIdx[PSResArrId] + 1), 1, DynamicTexArraySize - 1);
>>>>>>> 1b12c219

    pContext->CommitShaderResources(pSRB, RESOURCE_STATE_TRANSITION_MODE_TRANSITION);

    pContext->Draw(DrawAttrs);

    pSwapChain->Present();
}

TEST_F(ShaderResourceLayoutTest, Textures)
{
    TestTexturesAndImtblSamplers(false);
}

TEST_F(ShaderResourceLayoutTest, ImmutableSamplers)
{
    TestTexturesAndImtblSamplers(true);
}


void ShaderResourceLayoutTest::TestStructuredOrFormattedBuffer(bool IsFormatted)
{
    TestingEnvironment::ScopedReset EnvironmentAutoReset;

    auto* pEnv       = TestingEnvironment::GetInstance();
    auto* pDevice    = pEnv->GetDevice();
    auto* pSwapChain = pEnv->GetSwapChain();

<<<<<<< HEAD
=======
    const auto& deviceCaps = pDevice->GetDeviceCaps();

>>>>>>> 1b12c219
    float ClearColor[] = {0.625, 0.125, 0.25, 0.875};
    RenderDrawCommandReference(pSwapChain, ClearColor);

    static constexpr int StaticBuffArraySize  = 4;
    static constexpr int MutableBuffArraySize = 3;
    static constexpr int DynamicBuffArraySize = 2;

    // Prepare buffers with reference values
    ReferenceBuffers RefBuffers{
        3 + StaticBuffArraySize + MutableBuffArraySize + DynamicBuffArraySize,
        USAGE_DEFAULT,
        BIND_SHADER_RESOURCE,
        BUFFER_VIEW_SHADER_RESOURCE,
        IsFormatted ? BUFFER_MODE_FORMATTED : BUFFER_MODE_STRUCTURED //
    };
<<<<<<< HEAD

    // Buffer indices for vertex/shader bindings
    static constexpr size_t Buff_StaticIdx[] = {2, 11};
    static constexpr size_t Buff_MutIdx[]    = {0, 10};
    static constexpr size_t Buff_DynIdx[]    = {1, 9};

    static constexpr size_t BuffArr_StaticIdx[] = {8, 0};
    static constexpr size_t BuffArr_MutIdx[]    = {3, 4};
    static constexpr size_t BuffArr_DynIdx[]    = {6, 7};

    ShaderMacroHelper Macros;

    auto PrepareMacros = [&](Uint32 s, SHADER_SOURCE_LANGUAGE Lang) {
        Macros.Clear();

        if (Lang == SHADER_SOURCE_LANGUAGE_GLSL)
            Macros.AddShaderMacro("float4", "vec4");

        Macros.AddShaderMacro("STATIC_BUFF_ARRAY_SIZE", StaticBuffArraySize);
        Macros.AddShaderMacro("MUTABLE_BUFF_ARRAY_SIZE", MutableBuffArraySize);
        Macros.AddShaderMacro("DYNAMIC_BUFF_ARRAY_SIZE", DynamicBuffArraySize);

        RefBuffers.ClearUsedValues();

        // Add macros that define reference colors
        Macros.AddShaderMacro("Buff_Static_Ref", RefBuffers.GetValue(Buff_StaticIdx[s]));
        Macros.AddShaderMacro("Buff_Mut_Ref", RefBuffers.GetValue(Buff_MutIdx[s]));
        Macros.AddShaderMacro("Buff_Dyn_Ref", RefBuffers.GetValue(Buff_DynIdx[s]));

        for (Uint32 i = 0; i < StaticBuffArraySize; ++i)
            Macros.AddShaderMacro((std::string{"BuffArr_Static_Ref"} + std::to_string(i)).c_str(), RefBuffers.GetValue(BuffArr_StaticIdx[s] + i));

        for (Uint32 i = 0; i < MutableBuffArraySize; ++i)
            Macros.AddShaderMacro((std::string{"BuffArr_Mut_Ref"} + std::to_string(i)).c_str(), RefBuffers.GetValue(BuffArr_MutIdx[s] + i));

        for (Uint32 i = 0; i < DynamicBuffArraySize; ++i)
            Macros.AddShaderMacro((std::string{"BuffArr_Dyn_Ref"} + std::to_string(i)).c_str(), RefBuffers.GetValue(BuffArr_DynIdx[s] + i));

        return static_cast<const ShaderMacro*>(Macros);
    };
=======
>>>>>>> 1b12c219

    // Buffer indices for vertex/shader bindings
    static constexpr size_t Buff_StaticIdx[] = {2, 11};
    static constexpr size_t Buff_MutIdx[]    = {0, 10};
    static constexpr size_t Buff_DynIdx[]    = {1, 9};

    static constexpr size_t BuffArr_StaticIdx[] = {8, 0};
    static constexpr size_t BuffArr_MutIdx[]    = {3, 4};
    static constexpr size_t BuffArr_DynIdx[]    = {6, 7};

    const Uint32 VSResArrId = 0;
    const Uint32 PSResArrId = deviceCaps.Features.SeparablePrograms ? 1 : 0;
    VERIFY_EXPR(deviceCaps.IsGLDevice() || PSResArrId != VSResArrId);

    ShaderMacroHelper Macros;

    auto PrepareMacros = [&](Uint32 s, SHADER_SOURCE_LANGUAGE Lang) {
        Macros.Clear();

        if (Lang == SHADER_SOURCE_LANGUAGE_GLSL)
            Macros.AddShaderMacro("float4", "vec4");

        Macros.AddShaderMacro("STATIC_BUFF_ARRAY_SIZE", StaticBuffArraySize);
        Macros.AddShaderMacro("MUTABLE_BUFF_ARRAY_SIZE", MutableBuffArraySize);
        Macros.AddShaderMacro("DYNAMIC_BUFF_ARRAY_SIZE", DynamicBuffArraySize);

        RefBuffers.ClearUsedValues();

        // Add macros that define reference colors
        Macros.AddShaderMacro("Buff_Static_Ref", RefBuffers.GetValue(Buff_StaticIdx[s]));
        Macros.AddShaderMacro("Buff_Mut_Ref", RefBuffers.GetValue(Buff_MutIdx[s]));
        Macros.AddShaderMacro("Buff_Dyn_Ref", RefBuffers.GetValue(Buff_DynIdx[s]));

        for (Uint32 i = 0; i < StaticBuffArraySize; ++i)
            Macros.AddShaderMacro((std::string{"BuffArr_Static_Ref"} + std::to_string(i)).c_str(), RefBuffers.GetValue(BuffArr_StaticIdx[s] + i));

        for (Uint32 i = 0; i < MutableBuffArraySize; ++i)
            Macros.AddShaderMacro((std::string{"BuffArr_Mut_Ref"} + std::to_string(i)).c_str(), RefBuffers.GetValue(BuffArr_MutIdx[s] + i));

        for (Uint32 i = 0; i < DynamicBuffArraySize; ++i)
            Macros.AddShaderMacro((std::string{"BuffArr_Dyn_Ref"} + std::to_string(i)).c_str(), RefBuffers.GetValue(BuffArr_DynIdx[s] + i));

        return static_cast<const ShaderMacro*>(Macros);
    };

    // Vulkan only allows 16 dynamic storage buffer bindings among all stages, so
    // use arrays only in fragment shader for structured buffer test.
    const auto UseArraysInPSOnly = !IsFormatted && (deviceCaps.IsVulkanDevice() || deviceCaps.IsMetalDevice());

    // clang-format off
    std::vector<ShaderResourceDesc> Resources = 
    {
        {"g_Buff_Static", SHADER_RESOURCE_TYPE_BUFFER_SRV, 1},
        {"g_Buff_Mut",    SHADER_RESOURCE_TYPE_BUFFER_SRV, 1},
        {"g_Buff_Dyn",    SHADER_RESOURCE_TYPE_BUFFER_SRV, 1}
    };

    auto AddArrayResources = [&Resources]()
    {
        Resources.emplace_back("g_BuffArr_Static", SHADER_RESOURCE_TYPE_BUFFER_SRV, StaticBuffArraySize);
        Resources.emplace_back("g_BuffArr_Mut",    SHADER_RESOURCE_TYPE_BUFFER_SRV, MutableBuffArraySize);
        Resources.emplace_back("g_BuffArr_Dyn",    SHADER_RESOURCE_TYPE_BUFFER_SRV, DynamicBuffArraySize);
    };
    // clang-format on
    if (!UseArraysInPSOnly)
    {
        AddArrayResources();
    }

    const char*            ShaderFileName = nullptr;
    SHADER_SOURCE_LANGUAGE SrcLang        = SHADER_SOURCE_LANGUAGE_DEFAULT;
    if (pDevice->GetDeviceCaps().IsD3DDevice())
    {
        ShaderFileName = IsFormatted ? "FormattedBuffers.hlsl" : "StructuredBuffers.hlsl";
        SrcLang        = SHADER_SOURCE_LANGUAGE_HLSL;
    }
    else if (pDevice->GetDeviceCaps().IsVulkanDevice() || pDevice->GetDeviceCaps().IsGLDevice() || pDevice->GetDeviceCaps().IsMetalDevice())
    {
        ShaderFileName = IsFormatted ? "FormattedBuffers.hlsl" : "StructuredBuffers.glsl";
        SrcLang        = IsFormatted ? SHADER_SOURCE_LANGUAGE_HLSL : SHADER_SOURCE_LANGUAGE_GLSL;
    }
    else
    {
        GTEST_FAIL() << "Unexpected device type";
    }

<<<<<<< HEAD
    auto pVS = CreateShader(IsFormatted ? "ShaderResourceLayoutTest.FormattedBuffers - VS" : "ShaderResourceLayoutTest.StructuredBuffers - VS",
                            ShaderFileName, SrcLang == SHADER_SOURCE_LANGUAGE_HLSL ? "VSMain" : "main",
                            SHADER_TYPE_VERTEX, SrcLang, PrepareMacros(0, SrcLang),
                            Resources.data(), static_cast<Uint32>(Resources.size()));
=======
    auto ModifyShaderCI = [](ShaderCreateInfo& ShaderCI) {
        if (UseWARPResourceArrayIndexingBugWorkaround)
        {
            // Due to bug in D3D12 WARP, we have to use SM5.0 with old compiler
            ShaderCI.ShaderCompiler = SHADER_COMPILER_DEFAULT;
            ShaderCI.HLSLVersion    = ShaderVersion{5, 0};
        }
    };
    auto pVS = CreateShader(IsFormatted ? "ShaderResourceLayoutTest.FormattedBuffers - VS" : "ShaderResourceLayoutTest.StructuredBuffers - VS",
                            ShaderFileName, SrcLang == SHADER_SOURCE_LANGUAGE_HLSL ? "VSMain" : "main",
                            SHADER_TYPE_VERTEX, SrcLang, PrepareMacros(VSResArrId, SrcLang),
                            Resources.data(), static_cast<Uint32>(Resources.size()),
                            ModifyShaderCI);
>>>>>>> 1b12c219
    if (UseArraysInPSOnly)
    {
        AddArrayResources();
    }

    auto pPS = CreateShader(IsFormatted ? "ShaderResourceLayoutTest.FormattedBuffers - PS" : "ShaderResourceLayoutTest.StructuredBuffers - PS",
                            ShaderFileName, SrcLang == SHADER_SOURCE_LANGUAGE_HLSL ? "PSMain" : "main",
<<<<<<< HEAD
                            SHADER_TYPE_PIXEL, SrcLang, PrepareMacros(1, SrcLang),
                            Resources.data(), static_cast<Uint32>(Resources.size()));
=======
                            SHADER_TYPE_PIXEL, SrcLang, PrepareMacros(PSResArrId, SrcLang),
                            Resources.data(), static_cast<Uint32>(Resources.size()),
                            ModifyShaderCI);
>>>>>>> 1b12c219
    ASSERT_NE(pVS, nullptr);
    ASSERT_NE(pPS, nullptr);


    // clang-format off
    ShaderResourceVariableDesc Vars[] =
    {
        {SHADER_TYPE_VERTEX | SHADER_TYPE_PIXEL, "g_Buff_Static",    SHADER_RESOURCE_VARIABLE_TYPE_STATIC},
        {SHADER_TYPE_VERTEX | SHADER_TYPE_PIXEL, "g_Buff_Mut",       SHADER_RESOURCE_VARIABLE_TYPE_MUTABLE},
        {SHADER_TYPE_VERTEX | SHADER_TYPE_PIXEL, "g_Buff_Dyn",       SHADER_RESOURCE_VARIABLE_TYPE_DYNAMIC},

        {SHADER_TYPE_VERTEX | SHADER_TYPE_PIXEL, "g_BuffArr_Static", SHADER_RESOURCE_VARIABLE_TYPE_STATIC},
        {SHADER_TYPE_VERTEX | SHADER_TYPE_PIXEL, "g_BuffArr_Mut",    SHADER_RESOURCE_VARIABLE_TYPE_MUTABLE},
        {SHADER_TYPE_VERTEX | SHADER_TYPE_PIXEL, "g_BuffArr_Dyn",    SHADER_RESOURCE_VARIABLE_TYPE_DYNAMIC}
    };
    // clang-format on

    PipelineResourceLayoutDesc ResourceLayout;
    ResourceLayout.Variables    = Vars;
    ResourceLayout.NumVariables = _countof(Vars);

    RefCntAutoPtr<IPipelineState>         pPSO;
    RefCntAutoPtr<IShaderResourceBinding> pSRB;

    CreateGraphicsPSO(pVS, pPS, ResourceLayout, pPSO, pSRB);
    ASSERT_NE(pPSO, nullptr);
    ASSERT_NE(pSRB, nullptr);

    auto BindResources = [&](SHADER_TYPE ShaderType) {
<<<<<<< HEAD
        const auto id = ShaderType == SHADER_TYPE_VERTEX ? 0 : 1;
=======
        const auto id = ShaderType == SHADER_TYPE_VERTEX ? VSResArrId : PSResArrId;
>>>>>>> 1b12c219

        SET_STATIC_VAR(pPSO, ShaderType, "g_Buff_Static", Set, RefBuffers.GetViewObjects(Buff_StaticIdx[id])[0]);

        if (ShaderType == SHADER_TYPE_PIXEL || !UseArraysInPSOnly)
        {
            SET_STATIC_VAR(pPSO, ShaderType, "g_BuffArr_Static", SetArray, RefBuffers.GetViewObjects(BuffArr_StaticIdx[id]), 0, StaticBuffArraySize);
        }
        else
        {
            EXPECT_EQ(pPSO->GetStaticVariableByName(ShaderType, "g_BuffArr_Static"), nullptr);
        }


        SET_SRB_VAR(pSRB, ShaderType, "g_Buff_Mut", Set, RefBuffers.GetViewObjects(Buff_MutIdx[id])[0]);
        SET_SRB_VAR(pSRB, ShaderType, "g_Buff_Dyn", Set, RefBuffers.GetViewObjects(0)[0]); // Will rebind for the second draw

        if (ShaderType == SHADER_TYPE_PIXEL || !UseArraysInPSOnly)
        {
            SET_SRB_VAR(pSRB, ShaderType, "g_BuffArr_Mut", SetArray, RefBuffers.GetViewObjects(BuffArr_MutIdx[id]), 0, MutableBuffArraySize);
            SET_SRB_VAR(pSRB, ShaderType, "g_BuffArr_Dyn", SetArray, RefBuffers.GetViewObjects(0), 0, DynamicBuffArraySize); // Will rebind for the second draw
        }
        else
        {
            EXPECT_EQ(pSRB->GetVariableByName(ShaderType, "g_BuffArr_Mut"), nullptr);
            EXPECT_EQ(pSRB->GetVariableByName(ShaderType, "g_BuffArr_Dyn"), nullptr);
        }
    };
    BindResources(SHADER_TYPE_VERTEX);
    BindResources(SHADER_TYPE_PIXEL);

    pSRB->InitializeStaticResources(pPSO);

    auto* pContext = pEnv->GetDeviceContext();

    ITextureView* ppRTVs[] = {pSwapChain->GetCurrentBackBufferRTV()};
    pContext->SetRenderTargets(1, ppRTVs, nullptr, RESOURCE_STATE_TRANSITION_MODE_TRANSITION);
    pContext->ClearRenderTarget(ppRTVs[0], ClearColor, RESOURCE_STATE_TRANSITION_MODE_TRANSITION);

    pContext->SetPipelineState(pPSO);
    pContext->CommitShaderResources(pSRB, RESOURCE_STATE_TRANSITION_MODE_TRANSITION);

    DrawAttribs DrawAttrs{6, DRAW_FLAG_VERIFY_ALL};
    pContext->Draw(DrawAttrs);

<<<<<<< HEAD
    SET_SRB_VAR(pSRB, SHADER_TYPE_VERTEX, "g_Buff_Dyn", Set, RefBuffers.GetViewObjects(Buff_DynIdx[0])[0]);
    if (!UseArraysInPSOnly)
    {
        SET_SRB_VAR(pSRB, SHADER_TYPE_VERTEX, "g_BuffArr_Dyn", SetArray, RefBuffers.GetViewObjects(BuffArr_DynIdx[0] + 0), 0, 1);
        SET_SRB_VAR(pSRB, SHADER_TYPE_VERTEX, "g_BuffArr_Dyn", SetArray, RefBuffers.GetViewObjects(BuffArr_DynIdx[0] + 1), 1, 1);
    }

    SET_SRB_VAR(pSRB, SHADER_TYPE_PIXEL, "g_Buff_Dyn", Set, RefBuffers.GetViewObjects(Buff_DynIdx[1])[0]);
    SET_SRB_VAR(pSRB, SHADER_TYPE_PIXEL, "g_BuffArr_Dyn", SetArray, RefBuffers.GetViewObjects(BuffArr_DynIdx[1]), 0, DynamicBuffArraySize);
=======
    SET_SRB_VAR(pSRB, SHADER_TYPE_VERTEX, "g_Buff_Dyn", Set, RefBuffers.GetViewObjects(Buff_DynIdx[VSResArrId])[0]);
    if (!UseArraysInPSOnly)
    {
        SET_SRB_VAR(pSRB, SHADER_TYPE_VERTEX, "g_BuffArr_Dyn", SetArray, RefBuffers.GetViewObjects(BuffArr_DynIdx[VSResArrId] + 0), 0, 1);
        SET_SRB_VAR(pSRB, SHADER_TYPE_VERTEX, "g_BuffArr_Dyn", SetArray, RefBuffers.GetViewObjects(BuffArr_DynIdx[VSResArrId] + 1), 1, 1);
    }

    SET_SRB_VAR(pSRB, SHADER_TYPE_PIXEL, "g_Buff_Dyn", Set, RefBuffers.GetViewObjects(Buff_DynIdx[PSResArrId])[0]);
    SET_SRB_VAR(pSRB, SHADER_TYPE_PIXEL, "g_BuffArr_Dyn", SetArray, RefBuffers.GetViewObjects(BuffArr_DynIdx[PSResArrId]), 0, DynamicBuffArraySize);
>>>>>>> 1b12c219

    pContext->CommitShaderResources(pSRB, RESOURCE_STATE_TRANSITION_MODE_TRANSITION);

    pContext->Draw(DrawAttrs);

    pSwapChain->Present();
}

TEST_F(ShaderResourceLayoutTest, FormattedBuffers)
{
    TestStructuredOrFormattedBuffer(true /*IsFormatted*/);
}

TEST_F(ShaderResourceLayoutTest, StructuredBuffers)
{
    auto* pEnv    = TestingEnvironment::GetInstance();
    auto* pDevice = pEnv->GetDevice();
    if (pDevice->GetDeviceCaps().IsGLDevice())
    {
        GTEST_SKIP() << "Read-only structured buffers in glsl are currently "
                        "identified as UAVs in OpenGL backend because "
                        "there seems to be no way to detect read-only property on the host";
    }

    TestStructuredOrFormattedBuffer(false /*IsFormatted*/);
}


void ShaderResourceLayoutTest::TestRWStructuredOrFormattedBuffer(bool IsFormatted)
{
    TestingEnvironment::ScopedReset EnvironmentAutoReset;

    auto* pEnv       = TestingEnvironment::GetInstance();
    auto* pDevice    = pEnv->GetDevice();
    auto* pSwapChain = pEnv->GetSwapChain();

    ComputeShaderReference(pSwapChain);

    const auto& deviceCaps = pDevice->GetDeviceCaps();
    auto        deviceType = deviceCaps.DevType;

<<<<<<< HEAD
    // Prepare buffers with reference values
    ReferenceBuffers RefBuffers{
        3 + 4 + 3 + 2,
=======
    constexpr Uint32 MaxStaticBuffArraySize  = 4;
    constexpr Uint32 MaxMutableBuffArraySize = 3;
    constexpr Uint32 MaxDynamicBuffArraySize = 2;

    // Prepare buffers with reference values
    ReferenceBuffers RefBuffers{
        3 + MaxStaticBuffArraySize + MaxMutableBuffArraySize + MaxDynamicBuffArraySize + 1, // Extra buffer for dynamic variables
>>>>>>> 1b12c219
        USAGE_DEFAULT,
        BIND_UNORDERED_ACCESS,
        BUFFER_VIEW_UNORDERED_ACCESS,
        IsFormatted ? BUFFER_MODE_FORMATTED : BUFFER_MODE_STRUCTURED //
    };
<<<<<<< HEAD

    const Uint32 StaticBuffArraySize  = deviceType == RENDER_DEVICE_TYPE_D3D11 || deviceCaps.IsGLDevice() ? 1 : 4;
    const Uint32 MutableBuffArraySize = deviceType == RENDER_DEVICE_TYPE_D3D11 || deviceCaps.IsGLDevice() ? 2 : 3;
    const Uint32 DynamicBuffArraySize = 2;

=======

    const Uint32 StaticBuffArraySize  = deviceType == RENDER_DEVICE_TYPE_D3D11 || deviceCaps.IsGLDevice() ? 1 : MaxStaticBuffArraySize;
    const Uint32 MutableBuffArraySize = deviceType == RENDER_DEVICE_TYPE_D3D11 || deviceCaps.IsGLDevice() ? 1 : MaxMutableBuffArraySize;
    const Uint32 DynamicBuffArraySize = MaxDynamicBuffArraySize;

>>>>>>> 1b12c219
    static constexpr size_t Buff_StaticIdx = 0;
    static constexpr size_t Buff_MutIdx    = 1;
    static constexpr size_t Buff_DynIdx    = 2;

    static constexpr size_t BuffArr_StaticIdx = 3;
    static constexpr size_t BuffArr_MutIdx    = 7;
    static constexpr size_t BuffArr_DynIdx    = 10;

    // clang-format off
    ShaderResourceDesc Resources[] = 
    {
        {"g_tex2DUAV",         SHADER_RESOURCE_TYPE_TEXTURE_UAV, 1},
        {"g_RWBuff_Static",    SHADER_RESOURCE_TYPE_BUFFER_UAV, 1},
        {"g_RWBuff_Mut",       SHADER_RESOURCE_TYPE_BUFFER_UAV, 1},
        {"g_RWBuff_Dyn",       SHADER_RESOURCE_TYPE_BUFFER_UAV, 1},
        {"g_RWBuffArr_Static", SHADER_RESOURCE_TYPE_BUFFER_UAV, StaticBuffArraySize },
        {"g_RWBuffArr_Mut",    SHADER_RESOURCE_TYPE_BUFFER_UAV, MutableBuffArraySize},
        {"g_RWBuffArr_Dyn",    SHADER_RESOURCE_TYPE_BUFFER_UAV, DynamicBuffArraySize}
    };
    // clang-format on

    const char*            ShaderFileName = nullptr;
    SHADER_SOURCE_LANGUAGE SrcLang        = SHADER_SOURCE_LANGUAGE_DEFAULT;
    if (pDevice->GetDeviceCaps().IsD3DDevice())
    {
        ShaderFileName = IsFormatted ? "RWFormattedBuffers.hlsl" : "RWStructuredBuffers.hlsl";
        SrcLang        = SHADER_SOURCE_LANGUAGE_HLSL;
    }
    else if (deviceCaps.IsVulkanDevice() || deviceCaps.IsGLDevice() || deviceCaps.IsMetalDevice())
    {
        ShaderFileName = IsFormatted ? "RWFormattedBuffers.hlsl" : "RWStructuredBuffers.glsl";
        SrcLang        = IsFormatted ? SHADER_SOURCE_LANGUAGE_HLSL : SHADER_SOURCE_LANGUAGE_GLSL;
    }
    else
    {
        GTEST_FAIL() << "Unexpected device type";
    }

    ShaderMacroHelper Macros;
    if (SrcLang == SHADER_SOURCE_LANGUAGE_GLSL)
        Macros.AddShaderMacro("float4", "vec4");

    Macros.AddShaderMacro("STATIC_BUFF_ARRAY_SIZE", static_cast<int>(StaticBuffArraySize));
    Macros.AddShaderMacro("MUTABLE_BUFF_ARRAY_SIZE", static_cast<int>(MutableBuffArraySize));
    Macros.AddShaderMacro("DYNAMIC_BUFF_ARRAY_SIZE", static_cast<int>(DynamicBuffArraySize));

    // Add macros that define reference colors
    Macros.AddShaderMacro("Buff_Static_Ref", RefBuffers.GetValue(Buff_StaticIdx));
    Macros.AddShaderMacro("Buff_Mut_Ref", RefBuffers.GetValue(Buff_MutIdx));
    Macros.AddShaderMacro("Buff_Dyn_Ref", RefBuffers.GetValue(Buff_DynIdx));

    for (Uint32 i = 0; i < StaticBuffArraySize; ++i)
        Macros.AddShaderMacro((std::string{"BuffArr_Static_Ref"} + std::to_string(i)).c_str(), RefBuffers.GetValue(BuffArr_StaticIdx + i));

    for (Uint32 i = 0; i < MutableBuffArraySize; ++i)
        Macros.AddShaderMacro((std::string{"BuffArr_Mut_Ref"} + std::to_string(i)).c_str(), RefBuffers.GetValue(BuffArr_MutIdx + i));

    for (Uint32 i = 0; i < DynamicBuffArraySize; ++i)
        Macros.AddShaderMacro((std::string{"BuffArr_Dyn_Ref"} + std::to_string(i)).c_str(), RefBuffers.GetValue(BuffArr_DynIdx + i));

<<<<<<< HEAD
=======
    auto ModifyShaderCI = [](ShaderCreateInfo& ShaderCI) {
        if (UseWARPResourceArrayIndexingBugWorkaround)
        {
            // Due to bug in D3D12 WARP, we have to use SM5.0 with old compiler
            ShaderCI.ShaderCompiler = SHADER_COMPILER_DEFAULT;
            ShaderCI.HLSLVersion    = ShaderVersion{5, 0};
        }
    };

>>>>>>> 1b12c219
    auto pCS = CreateShader(IsFormatted ? "ShaderResourceLayoutTest.RWFormattedBuffers - CS" : "ShaderResourceLayoutTest.RWtructuredBuffers - CS",
                            ShaderFileName, "main",
                            SHADER_TYPE_COMPUTE, SrcLang, Macros,
                            Resources, _countof(Resources), ModifyShaderCI);
    ASSERT_NE(pCS, nullptr);

    // clang-format off
    ShaderResourceVariableDesc Vars[] =
    {
        {SHADER_TYPE_COMPUTE, "g_RWBuff_Static",    SHADER_RESOURCE_VARIABLE_TYPE_STATIC},
        {SHADER_TYPE_COMPUTE, "g_RWBuff_Mut",       SHADER_RESOURCE_VARIABLE_TYPE_MUTABLE},
        {SHADER_TYPE_COMPUTE, "g_RWBuff_Dyn",       SHADER_RESOURCE_VARIABLE_TYPE_DYNAMIC},

        {SHADER_TYPE_COMPUTE, "g_RWBuffArr_Static", SHADER_RESOURCE_VARIABLE_TYPE_STATIC},
        {SHADER_TYPE_COMPUTE, "g_RWBuffArr_Mut",    SHADER_RESOURCE_VARIABLE_TYPE_MUTABLE},
        {SHADER_TYPE_COMPUTE, "g_RWBuffArr_Dyn",    SHADER_RESOURCE_VARIABLE_TYPE_DYNAMIC}
    };
    // clang-format on

    PipelineResourceLayoutDesc ResourceLayout;
    ResourceLayout.Variables    = Vars;
    ResourceLayout.NumVariables = _countof(Vars);

    RefCntAutoPtr<IPipelineState>         pPSO;
    RefCntAutoPtr<IShaderResourceBinding> pSRB;

    CreateComputePSO(pCS, ResourceLayout, pPSO, pSRB);
    ASSERT_NE(pPSO, nullptr);
    ASSERT_NE(pSRB, nullptr);

    RefCntAutoPtr<ITestingSwapChain> pTestingSwapChain{pSwapChain, IID_TestingSwapChain};
    ASSERT_TRUE(pTestingSwapChain);
    SET_STATIC_VAR(pPSO, SHADER_TYPE_COMPUTE, "g_tex2DUAV", Set, pTestingSwapChain->GetCurrentBackBufferUAV());

    SET_STATIC_VAR(pPSO, SHADER_TYPE_COMPUTE, "g_RWBuff_Static", Set, RefBuffers.GetViewObjects(Buff_StaticIdx)[0]);
    SET_STATIC_VAR(pPSO, SHADER_TYPE_COMPUTE, "g_RWBuffArr_Static", SetArray, RefBuffers.GetViewObjects(BuffArr_StaticIdx), 0, StaticBuffArraySize);
<<<<<<< HEAD

    SET_SRB_VAR(pSRB, SHADER_TYPE_COMPUTE, "g_RWBuff_Mut", Set, RefBuffers.GetViewObjects(Buff_MutIdx)[0]);
    SET_SRB_VAR(pSRB, SHADER_TYPE_COMPUTE, "g_RWBuff_Dyn", Set, RefBuffers.GetViewObjects(0)[0]);
    SET_SRB_VAR(pSRB, SHADER_TYPE_COMPUTE, "g_RWBuffArr_Mut", SetArray, RefBuffers.GetViewObjects(BuffArr_MutIdx), 0, MutableBuffArraySize);
    SET_SRB_VAR(pSRB, SHADER_TYPE_COMPUTE, "g_RWBuffArr_Dyn", SetArray, RefBuffers.GetViewObjects(0), 0, DynamicBuffArraySize);
=======

    SET_SRB_VAR(pSRB, SHADER_TYPE_COMPUTE, "g_RWBuff_Mut", Set, RefBuffers.GetViewObjects(Buff_MutIdx)[0]);
    SET_SRB_VAR(pSRB, SHADER_TYPE_COMPUTE, "g_RWBuffArr_Mut", SetArray, RefBuffers.GetViewObjects(BuffArr_MutIdx), 0, MutableBuffArraySize);

    // In Direct3D11 UAVs must not overlap!
    SET_SRB_VAR(pSRB, SHADER_TYPE_COMPUTE, "g_RWBuff_Dyn", Set, RefBuffers.GetViewObjects(BuffArr_DynIdx)[0]);
    SET_SRB_VAR(pSRB, SHADER_TYPE_COMPUTE, "g_RWBuffArr_Dyn", SetArray, RefBuffers.GetViewObjects(BuffArr_DynIdx + 1), 0, DynamicBuffArraySize);
>>>>>>> 1b12c219

    pSRB->InitializeStaticResources(pPSO);

    auto* pContext = pEnv->GetDeviceContext();

    pContext->SetPipelineState(pPSO);
    pContext->CommitShaderResources(pSRB, RESOURCE_STATE_TRANSITION_MODE_TRANSITION);

    const auto&            SCDesc = pSwapChain->GetDesc();
    DispatchComputeAttribs DispatchAttribs((SCDesc.Width + 15) / 16, (SCDesc.Height + 15) / 16, 1);
    pContext->DispatchCompute(DispatchAttribs);

    SET_SRB_VAR(pSRB, SHADER_TYPE_COMPUTE, "g_RWBuff_Dyn", Set, RefBuffers.GetViewObjects(Buff_DynIdx)[0]);
    SET_SRB_VAR(pSRB, SHADER_TYPE_COMPUTE, "g_RWBuffArr_Dyn", SetArray, RefBuffers.GetViewObjects(BuffArr_DynIdx), 0, DynamicBuffArraySize);
    pContext->CommitShaderResources(pSRB, RESOURCE_STATE_TRANSITION_MODE_TRANSITION);

    pContext->DispatchCompute(DispatchAttribs);

    pSwapChain->Present();
}

TEST_F(ShaderResourceLayoutTest, FormattedRWBuffers)
{
    TestRWStructuredOrFormattedBuffer(true /*IsFormatted*/);
}

TEST_F(ShaderResourceLayoutTest, StructuredRWBuffers)
{
    TestRWStructuredOrFormattedBuffer(false /*IsFormatted*/);
}

TEST_F(ShaderResourceLayoutTest, RWTextures)
{
    TestingEnvironment::ScopedReset EnvironmentAutoReset;

    auto* pEnv       = TestingEnvironment::GetInstance();
    auto* pDevice    = pEnv->GetDevice();
    auto* pSwapChain = pEnv->GetSwapChain();

    ComputeShaderReference(pSwapChain);

    const auto& deviceCaps = pDevice->GetDeviceCaps();
    auto        deviceType = deviceCaps.DevType;

    constexpr Uint32 MaxStaticTexArraySize  = 2;
    constexpr Uint32 MaxMutableTexArraySize = 4;
    constexpr Uint32 MaxDynamicTexArraySize = 3;

    const Uint32 StaticTexArraySize  = MaxStaticTexArraySize;
    const Uint32 MutableTexArraySize = deviceType == RENDER_DEVICE_TYPE_D3D11 || deviceCaps.IsGLDevice() ? 1 : MaxMutableTexArraySize;
    const Uint32 DynamicTexArraySize = deviceType == RENDER_DEVICE_TYPE_D3D11 || deviceCaps.IsGLDevice() ? 1 : MaxDynamicTexArraySize;

    ReferenceTextures RefTextures{
        3 + MaxStaticTexArraySize + MaxMutableTexArraySize + MaxDynamicTexArraySize + 1, // Extra texture for dynamic variables
        128, 128,
        USAGE_DEFAULT,
        BIND_UNORDERED_ACCESS,
        TEXTURE_VIEW_UNORDERED_ACCESS //
    };

    static constexpr size_t Tex2D_StaticIdx = 0;
    static constexpr size_t Tex2D_MutIdx    = 1;
    static constexpr size_t Tex2D_DynIdx    = 2;

    static constexpr size_t Tex2DArr_StaticIdx = 3;
    static constexpr size_t Tex2DArr_MutIdx    = 5;
    static constexpr size_t Tex2DArr_DynIdx    = 9;

    ReferenceTextures RefTextures{
        3 + 2 + 4 + 3,
        128, 128,
        USAGE_DEFAULT,
        BIND_UNORDERED_ACCESS,
        TEXTURE_VIEW_UNORDERED_ACCESS //
    };

    static constexpr size_t Tex2D_StaticIdx = 0;
    static constexpr size_t Tex2D_MutIdx    = 1;
    static constexpr size_t Tex2D_DynIdx    = 2;

    static constexpr size_t Tex2DArr_StaticIdx = 3;
    static constexpr size_t Tex2DArr_MutIdx    = 5;
    static constexpr size_t Tex2DArr_DynIdx    = 9;

    ShaderMacroHelper Macros;
    Macros.AddShaderMacro("STATIC_TEX_ARRAY_SIZE", static_cast<int>(StaticTexArraySize));
    Macros.AddShaderMacro("MUTABLE_TEX_ARRAY_SIZE", static_cast<int>(MutableTexArraySize));
    Macros.AddShaderMacro("DYNAMIC_TEX_ARRAY_SIZE", static_cast<int>(DynamicTexArraySize));

    // Add macros that define reference colors
    Macros.AddShaderMacro("Tex2D_Static_Ref", RefTextures.GetColor(Tex2D_StaticIdx));
    Macros.AddShaderMacro("Tex2D_Mut_Ref", RefTextures.GetColor(Tex2D_MutIdx));
    Macros.AddShaderMacro("Tex2D_Dyn_Ref", RefTextures.GetColor(Tex2D_DynIdx));

    for (Uint32 i = 0; i < StaticTexArraySize; ++i)
        Macros.AddShaderMacro((std::string{"Tex2DArr_Static_Ref"} + std::to_string(i)).c_str(), RefTextures.GetColor(Tex2DArr_StaticIdx + i));

    for (Uint32 i = 0; i < MutableTexArraySize; ++i)
        Macros.AddShaderMacro((std::string{"Tex2DArr_Mut_Ref"} + std::to_string(i)).c_str(), RefTextures.GetColor(Tex2DArr_MutIdx + i));

    for (Uint32 i = 0; i < DynamicTexArraySize; ++i)
        Macros.AddShaderMacro((std::string{"Tex2DArr_Dyn_Ref"} + std::to_string(i)).c_str(), RefTextures.GetColor(Tex2DArr_DynIdx + i));

    // clang-format off
    ShaderResourceDesc Resources[] = 
    {
        {"g_tex2DUAV",          SHADER_RESOURCE_TYPE_TEXTURE_UAV, 1},
        {"g_RWTex2D_Static",    SHADER_RESOURCE_TYPE_TEXTURE_UAV, 1},
        {"g_RWTex2D_Mut",       SHADER_RESOURCE_TYPE_TEXTURE_UAV, 1},
        {"g_RWTex2D_Dyn",       SHADER_RESOURCE_TYPE_TEXTURE_UAV, 1},
        {"g_RWTex2DArr_Static", SHADER_RESOURCE_TYPE_TEXTURE_UAV, StaticTexArraySize },
        {"g_RWTex2DArr_Mut",    SHADER_RESOURCE_TYPE_TEXTURE_UAV, MutableTexArraySize},
        {"g_RWTex2DArr_Dyn",    SHADER_RESOURCE_TYPE_TEXTURE_UAV, DynamicTexArraySize}
    };

    auto ModifyShaderCI = [](ShaderCreateInfo& ShaderCI) {
        if (UseWARPResourceArrayIndexingBugWorkaround)
        {
            // Due to bug in D3D12 WARP, we have to use SM5.0 with old compiler
            ShaderCI.ShaderCompiler = SHADER_COMPILER_DEFAULT;
            ShaderCI.HLSLVersion    = ShaderVersion{5, 0};
        }
    };

    auto pCS = CreateShader("ShaderResourceLayoutTest.RWTextures - CS",
                            "RWTextures.hlsl", "main",
                            SHADER_TYPE_COMPUTE, SHADER_SOURCE_LANGUAGE_HLSL, Macros,
                            Resources, _countof(Resources), ModifyShaderCI);
    ASSERT_NE(pCS, nullptr);

    // clang-format off
    ShaderResourceVariableDesc Vars[] =
    {
        {SHADER_TYPE_COMPUTE, "g_RWTex2D_Static",    SHADER_RESOURCE_VARIABLE_TYPE_STATIC},
        {SHADER_TYPE_COMPUTE, "g_RWTex2D_Mut",       SHADER_RESOURCE_VARIABLE_TYPE_MUTABLE},
        {SHADER_TYPE_COMPUTE, "g_RWTex2D_Dyn",       SHADER_RESOURCE_VARIABLE_TYPE_DYNAMIC},

        {SHADER_TYPE_COMPUTE, "g_RWTex2DArr_Static", SHADER_RESOURCE_VARIABLE_TYPE_STATIC},
        {SHADER_TYPE_COMPUTE, "g_RWTex2DArr_Mut",    SHADER_RESOURCE_VARIABLE_TYPE_MUTABLE},
        {SHADER_TYPE_COMPUTE, "g_RWTex2DArr_Dyn",    SHADER_RESOURCE_VARIABLE_TYPE_DYNAMIC}
    };
    // clang-format on

    PipelineResourceLayoutDesc ResourceLayout;
    ResourceLayout.Variables    = Vars;
    ResourceLayout.NumVariables = _countof(Vars);

    RefCntAutoPtr<IPipelineState>         pPSO;
    RefCntAutoPtr<IShaderResourceBinding> pSRB;

    CreateComputePSO(pCS, ResourceLayout, pPSO, pSRB);
    ASSERT_NE(pPSO, nullptr);
    ASSERT_NE(pSRB, nullptr);

    RefCntAutoPtr<ITestingSwapChain> pTestingSwapChain{pSwapChain, IID_TestingSwapChain};
    ASSERT_TRUE(pTestingSwapChain);
    SET_STATIC_VAR(pPSO, SHADER_TYPE_COMPUTE, "g_tex2DUAV", Set, pTestingSwapChain->GetCurrentBackBufferUAV());
<<<<<<< HEAD

    SET_STATIC_VAR(pPSO, SHADER_TYPE_COMPUTE, "g_RWTex2D_Static", Set, RefTextures.GetViewObjects(Tex2D_StaticIdx)[0]);
    SET_STATIC_VAR(pPSO, SHADER_TYPE_COMPUTE, "g_RWTex2DArr_Static", SetArray, RefTextures.GetViewObjects(Tex2DArr_StaticIdx), 0, StaticTexArraySize);

    SET_SRB_VAR(pSRB, SHADER_TYPE_COMPUTE, "g_RWTex2D_Mut", Set, RefTextures.GetViewObjects(Tex2D_MutIdx)[0]);
    SET_SRB_VAR(pSRB, SHADER_TYPE_COMPUTE, "g_RWTex2D_Dyn", Set, RefTextures.GetViewObjects(0)[0]);
    SET_SRB_VAR(pSRB, SHADER_TYPE_COMPUTE, "g_RWTex2DArr_Mut", SetArray, RefTextures.GetViewObjects(Tex2DArr_MutIdx), 0, MutableTexArraySize);
    SET_SRB_VAR(pSRB, SHADER_TYPE_COMPUTE, "g_RWTex2DArr_Dyn", SetArray, RefTextures.GetViewObjects(0), 0, DynamicTexArraySize);
=======

    SET_STATIC_VAR(pPSO, SHADER_TYPE_COMPUTE, "g_RWTex2D_Static", Set, RefTextures.GetViewObjects(Tex2D_StaticIdx)[0]);
    SET_STATIC_VAR(pPSO, SHADER_TYPE_COMPUTE, "g_RWTex2DArr_Static", SetArray, RefTextures.GetViewObjects(Tex2DArr_StaticIdx), 0, StaticTexArraySize);

    SET_SRB_VAR(pSRB, SHADER_TYPE_COMPUTE, "g_RWTex2D_Mut", Set, RefTextures.GetViewObjects(Tex2D_MutIdx)[0]);
    SET_SRB_VAR(pSRB, SHADER_TYPE_COMPUTE, "g_RWTex2DArr_Mut", SetArray, RefTextures.GetViewObjects(Tex2DArr_MutIdx), 0, MutableTexArraySize);

    // In Direct3D11 UAVs must not overlap!
    SET_SRB_VAR(pSRB, SHADER_TYPE_COMPUTE, "g_RWTex2D_Dyn", Set, RefTextures.GetViewObjects(Tex2DArr_DynIdx)[0]);
    SET_SRB_VAR(pSRB, SHADER_TYPE_COMPUTE, "g_RWTex2DArr_Dyn", SetArray, RefTextures.GetViewObjects(Tex2DArr_DynIdx + 1), 0, DynamicTexArraySize);
>>>>>>> 1b12c219

    pSRB->InitializeStaticResources(pPSO);

    auto* pContext = pEnv->GetDeviceContext();

    pContext->SetPipelineState(pPSO);
    pContext->CommitShaderResources(pSRB, RESOURCE_STATE_TRANSITION_MODE_TRANSITION);

    const auto&            SCDesc = pSwapChain->GetDesc();
    DispatchComputeAttribs DispatchAttribs((SCDesc.Width + 15) / 16, (SCDesc.Height + 15) / 16, 1);
    pContext->DispatchCompute(DispatchAttribs);

    SET_SRB_VAR(pSRB, SHADER_TYPE_COMPUTE, "g_RWTex2D_Dyn", Set, RefTextures.GetViewObjects(Tex2D_DynIdx)[0]);
    SET_SRB_VAR(pSRB, SHADER_TYPE_COMPUTE, "g_RWTex2DArr_Dyn", SetArray, RefTextures.GetViewObjects(Tex2DArr_DynIdx), 0, DynamicTexArraySize);
    pContext->CommitShaderResources(pSRB, RESOURCE_STATE_TRANSITION_MODE_TRANSITION);

    pContext->DispatchCompute(DispatchAttribs);

    pSwapChain->Present();
}

TEST_F(ShaderResourceLayoutTest, ConstantBuffers)
{
    TestingEnvironment::ScopedReset EnvironmentAutoReset;

    auto* pEnv       = TestingEnvironment::GetInstance();
    auto* pDevice    = pEnv->GetDevice();
    auto* pSwapChain = pEnv->GetSwapChain();

<<<<<<< HEAD
=======
    const auto& deviceCaps = pDevice->GetDeviceCaps();

>>>>>>> 1b12c219
    float ClearColor[] = {0.875, 0.75, 0.625, 0.125};
    RenderDrawCommandReference(pSwapChain, ClearColor);

    // Prepare buffers with reference values
    ReferenceBuffers RefBuffers{
        3 + 2 + 4 + 3,
        USAGE_DEFAULT,
        BIND_UNIFORM_BUFFER //
    };

    // Buffer indices for vertex/shader bindings
    static constexpr size_t Buff_StaticIdx[] = {2, 11};
    static constexpr size_t Buff_MutIdx[]    = {0, 10};
    static constexpr size_t Buff_DynIdx[]    = {1, 9};

    static constexpr size_t BuffArr_StaticIdx[] = {10, 0};
    static constexpr size_t BuffArr_MutIdx[]    = {3, 5};
    static constexpr size_t BuffArr_DynIdx[]    = {7, 2};

<<<<<<< HEAD

    const auto& deviceCaps = pDevice->GetDeviceCaps();
=======
    const Uint32 VSResArrId = 0;
    const Uint32 PSResArrId = deviceCaps.Features.SeparablePrograms ? 1 : 0;
    VERIFY_EXPR(deviceCaps.IsGLDevice() || PSResArrId != VSResArrId);
>>>>>>> 1b12c219

    //  Vulkan allows 15 dynamic uniform buffer bindings among all stages
    const Uint32 StaticCBArraySize  = 2;
    const Uint32 MutableCBArraySize = deviceCaps.IsVulkanDevice() ? 1 : 4;
    const Uint32 DynamicCBArraySize = deviceCaps.IsVulkanDevice() ? 1 : 3;

    const auto CBArraysSupported =
        deviceCaps.DevType == RENDER_DEVICE_TYPE_D3D12 ||
        deviceCaps.DevType == RENDER_DEVICE_TYPE_VULKAN ||
        deviceCaps.DevType == RENDER_DEVICE_TYPE_METAL;

    ShaderMacroHelper Macros;

    auto PrepareMacros = [&](Uint32 s) {
        Macros.Clear();

        Macros.AddShaderMacro("ARRAYS_SUPPORTED", CBArraysSupported);

        Macros.AddShaderMacro("STATIC_CB_ARRAY_SIZE", static_cast<int>(StaticCBArraySize));
        Macros.AddShaderMacro("MUTABLE_CB_ARRAY_SIZE", static_cast<int>(MutableCBArraySize));
        Macros.AddShaderMacro("DYNAMIC_CB_ARRAY_SIZE", static_cast<int>(DynamicCBArraySize));

        RefBuffers.ClearUsedValues();

        // Add macros that define reference colors
        Macros.AddShaderMacro("Buff_Static_Ref", RefBuffers.GetValue(Buff_StaticIdx[s]));
        Macros.AddShaderMacro("Buff_Mut_Ref", RefBuffers.GetValue(Buff_MutIdx[s]));
        Macros.AddShaderMacro("Buff_Dyn_Ref", RefBuffers.GetValue(Buff_DynIdx[s]));

        for (Uint32 i = 0; i < StaticCBArraySize; ++i)
            Macros.AddShaderMacro((std::string{"BuffArr_Static_Ref"} + std::to_string(i)).c_str(), RefBuffers.GetValue(BuffArr_StaticIdx[s] + i));

        for (Uint32 i = 0; i < MutableCBArraySize; ++i)
            Macros.AddShaderMacro((std::string{"BuffArr_Mut_Ref"} + std::to_string(i)).c_str(), RefBuffers.GetValue(BuffArr_MutIdx[s] + i));

        for (Uint32 i = 0; i < DynamicCBArraySize; ++i)
            Macros.AddShaderMacro((std::string{"BuffArr_Dyn_Ref"} + std::to_string(i)).c_str(), RefBuffers.GetValue(BuffArr_DynIdx[s] + i));

        return static_cast<const ShaderMacro*>(Macros);
    };

    // clang-format off
    std::vector<ShaderResourceDesc> Resources = 
    {
        ShaderResourceDesc{"UniformBuff_Stat", SHADER_RESOURCE_TYPE_CONSTANT_BUFFER, 1},
        ShaderResourceDesc{"UniformBuff_Mut",  SHADER_RESOURCE_TYPE_CONSTANT_BUFFER, 1},
        ShaderResourceDesc{"UniformBuff_Dyn",  SHADER_RESOURCE_TYPE_CONSTANT_BUFFER, 1}
    };

    if (CBArraysSupported)
    {
        Resources.emplace_back("UniformBuffArr_Stat", SHADER_RESOURCE_TYPE_CONSTANT_BUFFER, StaticCBArraySize);
        Resources.emplace_back("UniformBuffArr_Mut",  SHADER_RESOURCE_TYPE_CONSTANT_BUFFER, MutableCBArraySize);
        Resources.emplace_back("UniformBuffArr_Dyn",  SHADER_RESOURCE_TYPE_CONSTANT_BUFFER, DynamicCBArraySize);
    }
    // clang-format on

    // Even though shader array indexing is generally broken in D3D12 WARP,
    // constant buffers seem to be working fine.

    auto pVS = CreateShader("ShaderResourceLayoutTest.ConstantBuffers - VS",
                            "ConstantBuffers.hlsl",
                            "VSMain",
<<<<<<< HEAD
                            SHADER_TYPE_VERTEX, SHADER_SOURCE_LANGUAGE_HLSL, PrepareMacros(0),
=======
                            SHADER_TYPE_VERTEX, SHADER_SOURCE_LANGUAGE_HLSL, PrepareMacros(VSResArrId),
>>>>>>> 1b12c219
                            Resources.data(), static_cast<Uint32>(Resources.size()));
    auto pPS = CreateShader("ShaderResourceLayoutTest.ConstantBuffers - PS",
                            "ConstantBuffers.hlsl",
                            "PSMain",
<<<<<<< HEAD
                            SHADER_TYPE_PIXEL, SHADER_SOURCE_LANGUAGE_HLSL, PrepareMacros(1),
=======
                            SHADER_TYPE_PIXEL, SHADER_SOURCE_LANGUAGE_HLSL, PrepareMacros(PSResArrId),
>>>>>>> 1b12c219
                            Resources.data(), static_cast<Uint32>(Resources.size()));
    ASSERT_NE(pVS, nullptr);
    ASSERT_NE(pPS, nullptr);


    // clang-format off
    std::vector<ShaderResourceVariableDesc> Vars =
    {
        {SHADER_TYPE_VERTEX | SHADER_TYPE_PIXEL, "UniformBuff_Stat", SHADER_RESOURCE_VARIABLE_TYPE_STATIC},
        {SHADER_TYPE_VERTEX | SHADER_TYPE_PIXEL, "UniformBuff_Mut",  SHADER_RESOURCE_VARIABLE_TYPE_MUTABLE},
        {SHADER_TYPE_VERTEX | SHADER_TYPE_PIXEL, "UniformBuff_Dyn",  SHADER_RESOURCE_VARIABLE_TYPE_DYNAMIC}
    };

    if (CBArraysSupported)
    {
        Vars.emplace_back(SHADER_TYPE_VERTEX | SHADER_TYPE_PIXEL, "UniformBuffArr_Stat", SHADER_RESOURCE_VARIABLE_TYPE_STATIC);
        Vars.emplace_back(SHADER_TYPE_VERTEX | SHADER_TYPE_PIXEL, "UniformBuffArr_Mut",  SHADER_RESOURCE_VARIABLE_TYPE_MUTABLE);
        Vars.emplace_back(SHADER_TYPE_VERTEX | SHADER_TYPE_PIXEL, "UniformBuffArr_Dyn",  SHADER_RESOURCE_VARIABLE_TYPE_DYNAMIC);
    };
    // clang-format on

    PipelineResourceLayoutDesc ResourceLayout;
    ResourceLayout.Variables    = Vars.data();
    ResourceLayout.NumVariables = static_cast<Uint32>(Vars.size());

    RefCntAutoPtr<IPipelineState>         pPSO;
    RefCntAutoPtr<IShaderResourceBinding> pSRB;
    CreateGraphicsPSO(pVS, pPS, ResourceLayout, pPSO, pSRB);
    ASSERT_NE(pPSO, nullptr);
    ASSERT_NE(pSRB, nullptr);

    auto BindResources = [&](SHADER_TYPE ShaderType) {
<<<<<<< HEAD
        const auto id = ShaderType == SHADER_TYPE_VERTEX ? 0 : 1;
=======
        const auto id = ShaderType == SHADER_TYPE_VERTEX ? VSResArrId : PSResArrId;
>>>>>>> 1b12c219

        SET_STATIC_VAR(pPSO, ShaderType, "UniformBuff_Stat", Set, RefBuffers.GetBuffObjects(Buff_StaticIdx[id])[0]);

        if (CBArraysSupported)
        {
            SET_STATIC_VAR(pPSO, ShaderType, "UniformBuffArr_Stat", SetArray, RefBuffers.GetBuffObjects(BuffArr_StaticIdx[id]), 0, StaticCBArraySize);
        }

        SET_SRB_VAR(pSRB, ShaderType, "UniformBuff_Mut", Set, RefBuffers.GetBuffObjects(Buff_MutIdx[id])[0]);
        SET_SRB_VAR(pSRB, ShaderType, "UniformBuff_Dyn", Set, RefBuffers.GetBuffObjects(0)[0]); // Will rebind for the second draw

        if (CBArraysSupported)
        {
            SET_SRB_VAR(pSRB, ShaderType, "UniformBuffArr_Mut", SetArray, RefBuffers.GetBuffObjects(BuffArr_MutIdx[id]), 0, MutableCBArraySize);
            SET_SRB_VAR(pSRB, ShaderType, "UniformBuffArr_Dyn", SetArray, RefBuffers.GetBuffObjects(0), 0, DynamicCBArraySize); // Will rebind for the second draw
        }
    };
    BindResources(SHADER_TYPE_VERTEX);
    BindResources(SHADER_TYPE_PIXEL);

    pSRB->InitializeStaticResources(pPSO);

    auto* pContext = pEnv->GetDeviceContext();

    ITextureView* ppRTVs[] = {pSwapChain->GetCurrentBackBufferRTV()};
    pContext->SetRenderTargets(1, ppRTVs, nullptr, RESOURCE_STATE_TRANSITION_MODE_TRANSITION);
    pContext->ClearRenderTarget(ppRTVs[0], ClearColor, RESOURCE_STATE_TRANSITION_MODE_TRANSITION);

    pContext->SetPipelineState(pPSO);
    pContext->CommitShaderResources(pSRB, RESOURCE_STATE_TRANSITION_MODE_TRANSITION);

    DrawAttribs DrawAttrs{6, DRAW_FLAG_VERIFY_ALL};
    pContext->Draw(DrawAttrs);

<<<<<<< HEAD
    SET_SRB_VAR(pSRB, SHADER_TYPE_VERTEX, "UniformBuff_Dyn", Set, RefBuffers.GetBuffObjects(Buff_DynIdx[0])[0]);
    SET_SRB_VAR(pSRB, SHADER_TYPE_PIXEL, "UniformBuff_Dyn", Set, RefBuffers.GetBuffObjects(Buff_DynIdx[1])[0]);
    if (CBArraysSupported)
    {
        SET_SRB_VAR(pSRB, SHADER_TYPE_VERTEX, "UniformBuffArr_Dyn", SetArray, RefBuffers.GetBuffObjects(BuffArr_DynIdx[0]), 0, DynamicCBArraySize);
        SET_SRB_VAR(pSRB, SHADER_TYPE_PIXEL, "UniformBuffArr_Dyn", SetArray, RefBuffers.GetBuffObjects(BuffArr_DynIdx[1]), 0, DynamicCBArraySize);
=======
    SET_SRB_VAR(pSRB, SHADER_TYPE_VERTEX, "UniformBuff_Dyn", Set, RefBuffers.GetBuffObjects(Buff_DynIdx[VSResArrId])[0]);
    SET_SRB_VAR(pSRB, SHADER_TYPE_PIXEL, "UniformBuff_Dyn", Set, RefBuffers.GetBuffObjects(Buff_DynIdx[PSResArrId])[0]);
    if (CBArraysSupported)
    {
        SET_SRB_VAR(pSRB, SHADER_TYPE_VERTEX, "UniformBuffArr_Dyn", SetArray, RefBuffers.GetBuffObjects(BuffArr_DynIdx[VSResArrId]), 0, DynamicCBArraySize);
        SET_SRB_VAR(pSRB, SHADER_TYPE_PIXEL, "UniformBuffArr_Dyn", SetArray, RefBuffers.GetBuffObjects(BuffArr_DynIdx[PSResArrId]), 0, DynamicCBArraySize);
>>>>>>> 1b12c219
    }
    pContext->CommitShaderResources(pSRB, RESOURCE_STATE_TRANSITION_MODE_TRANSITION);

    pContext->Draw(DrawAttrs);

    pSwapChain->Present();
}

TEST_F(ShaderResourceLayoutTest, Samplers)
{
    auto* pEnv    = TestingEnvironment::GetInstance();
    auto* pDevice = pEnv->GetDevice();
    if (pDevice->GetDeviceCaps().IsGLDevice())
    {
        GTEST_SKIP() << "OpenGL does not support separate samplers";
    }

    TestingEnvironment::ScopedReset EnvironmentAutoReset;

    auto* pSwapChain = pEnv->GetSwapChain();

    float ClearColor[] = {0.5, 0.25, 0.875, 0.5};
    RenderDrawCommandReference(pSwapChain, ClearColor);

    static constexpr Uint32 StaticSamArraySize  = 2;
    static constexpr Uint32 MutableSamArraySize = 4;
    static constexpr Uint32 DynamicSamArraySize = 3;
    ShaderMacroHelper       Macros;
    Macros.AddShaderMacro("STATIC_SAM_ARRAY_SIZE", static_cast<int>(StaticSamArraySize));
    Macros.AddShaderMacro("MUTABLE_SAM_ARRAY_SIZE", static_cast<int>(MutableSamArraySize));
    Macros.AddShaderMacro("DYNAMIC_SAM_ARRAY_SIZE", static_cast<int>(DynamicSamArraySize));

    RefCntAutoPtr<IPipelineState>         pPSO;
    RefCntAutoPtr<IShaderResourceBinding> pSRB;
    // clang-format off
    ShaderResourceDesc Resources[] = 
    {
        {"g_Sam_Static",      SHADER_RESOURCE_TYPE_SAMPLER,     1},
        {"g_Sam_Mut",         SHADER_RESOURCE_TYPE_SAMPLER,     1},
        {"g_Sam_Dyn",         SHADER_RESOURCE_TYPE_SAMPLER,     1},
        {"g_SamArr_Static",   SHADER_RESOURCE_TYPE_SAMPLER,     StaticSamArraySize},
        {"g_SamArr_Mut",      SHADER_RESOURCE_TYPE_SAMPLER,     MutableSamArraySize},
        {"g_SamArr_Dyn",      SHADER_RESOURCE_TYPE_SAMPLER,     DynamicSamArraySize},
        {"g_Tex2D",           SHADER_RESOURCE_TYPE_TEXTURE_SRV, 1},
    };
    // clang-format on
    auto pVS = CreateShader("ShaderResourceLayoutTest.Samplers - VS", "Samplers.hlsl", "VSMain",
                            SHADER_TYPE_VERTEX, SHADER_SOURCE_LANGUAGE_HLSL, Macros,
                            Resources, _countof(Resources));
    auto pPS = CreateShader("ShaderResourceLayoutTest.Samplers - PS", "Samplers.hlsl", "PSMain",
                            SHADER_TYPE_PIXEL, SHADER_SOURCE_LANGUAGE_HLSL, Macros,
                            Resources, _countof(Resources));
    ASSERT_NE(pVS, nullptr);
    ASSERT_NE(pPS, nullptr);


    // clang-format off
    ShaderResourceVariableDesc Vars[] =
    {
        {SHADER_TYPE_VERTEX | SHADER_TYPE_PIXEL, "g_Tex2D",         SHADER_RESOURCE_VARIABLE_TYPE_STATIC},

        {SHADER_TYPE_VERTEX | SHADER_TYPE_PIXEL, "g_Sam_Static",    SHADER_RESOURCE_VARIABLE_TYPE_STATIC},
        {SHADER_TYPE_VERTEX | SHADER_TYPE_PIXEL, "g_Sam_Mut",       SHADER_RESOURCE_VARIABLE_TYPE_MUTABLE},
        {SHADER_TYPE_VERTEX | SHADER_TYPE_PIXEL, "g_Sam_Dyn",       SHADER_RESOURCE_VARIABLE_TYPE_DYNAMIC},

        {SHADER_TYPE_VERTEX | SHADER_TYPE_PIXEL, "g_SamArr_Static", SHADER_RESOURCE_VARIABLE_TYPE_STATIC},
        {SHADER_TYPE_VERTEX | SHADER_TYPE_PIXEL, "g_SamArr_Mut",    SHADER_RESOURCE_VARIABLE_TYPE_MUTABLE},
        {SHADER_TYPE_VERTEX | SHADER_TYPE_PIXEL, "g_SamArr_Dyn",    SHADER_RESOURCE_VARIABLE_TYPE_DYNAMIC}
    };
    // clang-format on

    PipelineResourceLayoutDesc ResourceLayout;
    ResourceLayout.Variables    = Vars;
    ResourceLayout.NumVariables = _countof(Vars);

    CreateGraphicsPSO(pVS, pPS, ResourceLayout, pPSO, pSRB);
    ASSERT_NE(pPSO, nullptr);
    ASSERT_NE(pSRB, nullptr);

    const auto MaxSamplers = std::max(std::max(StaticSamArraySize, MutableSamArraySize), DynamicSamArraySize);

    std::vector<RefCntAutoPtr<ISampler>> pSamplers(MaxSamplers);
    std::vector<IDeviceObject*>          pSamObjs(MaxSamplers);

    for (Uint32 i = 0; i < MaxSamplers; ++i)
    {
        SamplerDesc SamDesc;
        pDevice->CreateSampler(SamDesc, &pSamplers[i]);
        ASSERT_NE(pSamplers[i], nullptr);
        pSamObjs[i] = pSamplers[i];
    }

    constexpr Uint32    TexWidth  = 256;
    constexpr Uint32    TexHeight = 256;
    std::vector<Uint32> TexData(TexWidth * TexHeight, 0x00FF00FFu);

    auto  pTex2D    = pEnv->CreateTexture("ShaderResourceLayoutTest: test RTV", TEX_FORMAT_RGBA8_UNORM, BIND_SHADER_RESOURCE, TexWidth, TexHeight, TexData.data());
    auto* pTex2DSRV = pTex2D->GetDefaultView(TEXTURE_VIEW_SHADER_RESOURCE);

    SET_STATIC_VAR(pPSO, SHADER_TYPE_VERTEX, "g_Tex2D", Set, pTex2DSRV);
    SET_STATIC_VAR(pPSO, SHADER_TYPE_PIXEL, "g_Tex2D", Set, pTex2DSRV);


    SET_STATIC_VAR(pPSO, SHADER_TYPE_VERTEX, "g_Sam_Static", Set, pSamObjs[0]);
    SET_STATIC_VAR(pPSO, SHADER_TYPE_VERTEX, "g_SamArr_Static", SetArray, pSamObjs.data(), 0, StaticSamArraySize);

    SET_STATIC_VAR(pPSO, SHADER_TYPE_PIXEL, "g_Sam_Static", Set, pSamObjs[0]);
    SET_STATIC_VAR(pPSO, SHADER_TYPE_PIXEL, "g_SamArr_Static", SetArray, pSamObjs.data(), 0, StaticSamArraySize);

    SET_SRB_VAR(pSRB, SHADER_TYPE_VERTEX, "g_Sam_Mut", Set, pSamObjs[0]);
    SET_SRB_VAR(pSRB, SHADER_TYPE_VERTEX, "g_Sam_Dyn", Set, pSamObjs[0]);
    SET_SRB_VAR(pSRB, SHADER_TYPE_VERTEX, "g_SamArr_Mut", SetArray, pSamObjs.data(), 0, MutableSamArraySize);
    SET_SRB_VAR(pSRB, SHADER_TYPE_VERTEX, "g_SamArr_Dyn", SetArray, pSamObjs.data(), 0, DynamicSamArraySize);

    SET_SRB_VAR(pSRB, SHADER_TYPE_PIXEL, "g_Sam_Mut", Set, pSamObjs[0]);
    SET_SRB_VAR(pSRB, SHADER_TYPE_PIXEL, "g_Sam_Dyn", Set, pSamObjs[0]);
    SET_SRB_VAR(pSRB, SHADER_TYPE_PIXEL, "g_SamArr_Mut", SetArray, pSamObjs.data(), 0, MutableSamArraySize);
    SET_SRB_VAR(pSRB, SHADER_TYPE_PIXEL, "g_SamArr_Dyn", SetArray, pSamObjs.data(), 0, DynamicSamArraySize);

    pSRB->InitializeStaticResources(pPSO);

    auto* pContext = pEnv->GetDeviceContext();

    ITextureView* ppRTVs[] = {pSwapChain->GetCurrentBackBufferRTV()};
    pContext->SetRenderTargets(1, ppRTVs, nullptr, RESOURCE_STATE_TRANSITION_MODE_TRANSITION);
    pContext->ClearRenderTarget(ppRTVs[0], ClearColor, RESOURCE_STATE_TRANSITION_MODE_TRANSITION);

    pContext->SetPipelineState(pPSO);
    pContext->CommitShaderResources(pSRB, RESOURCE_STATE_TRANSITION_MODE_TRANSITION);

    DrawAttribs DrawAttrs{6, DRAW_FLAG_VERIFY_ALL};
    pContext->Draw(DrawAttrs);

    SET_SRB_VAR(pSRB, SHADER_TYPE_VERTEX, "g_Sam_Dyn", Set, pSamObjs[1]);
    SET_SRB_VAR(pSRB, SHADER_TYPE_VERTEX, "g_SamArr_Dyn", SetArray, pSamObjs.data(), 1, DynamicSamArraySize - 1);

    SET_SRB_VAR(pSRB, SHADER_TYPE_PIXEL, "g_Sam_Dyn", Set, pSamObjs[1]);
    SET_SRB_VAR(pSRB, SHADER_TYPE_PIXEL, "g_SamArr_Dyn", SetArray, pSamObjs.data(), 1, DynamicSamArraySize - 1);

    pContext->CommitShaderResources(pSRB, RESOURCE_STATE_TRANSITION_MODE_TRANSITION);

    pContext->Draw(DrawAttrs);

    pSwapChain->Present();
}

} // namespace<|MERGE_RESOLUTION|>--- conflicted
+++ resolved
@@ -32,12 +32,9 @@
 #include "ShaderMacroHelper.hpp"
 #include "GraphicsAccessories.hpp"
 #include "BasicMath.hpp"
-<<<<<<< HEAD
 
 #include "TestingEnvironment.hpp"
 #include "ResourceLayoutTestCommon.hpp"
-=======
->>>>>>> 1b12c219
 #include "TestingSwapChainBase.hpp"
 
 #include "gtest/gtest.h"
@@ -45,205 +42,20 @@
 using namespace Diligent;
 using namespace Diligent::Testing;
 
-<<<<<<< HEAD
-=======
-namespace Diligent
-{
-
-namespace Testing
-{
-
-void PrintShaderResources(IShader* pShader);
-void RenderDrawCommandReference(ISwapChain* pSwapChain, const float* pClearColor = nullptr);
-void ComputeShaderReference(ISwapChain* pSwapChain);
-
-} // namespace Testing
-
-} // namespace Diligent
-
->>>>>>> 1b12c219
 namespace
 {
-
-class ReferenceBuffers
-{
-public:
-    ReferenceBuffers(Uint32           NumBuffers,
-                     USAGE            Usage,
-                     BIND_FLAGS       BindFlags,
-                     BUFFER_VIEW_TYPE ViewType   = BUFFER_VIEW_UNDEFINED,
-                     BUFFER_MODE      BufferMode = BUFFER_MODE_UNDEFINED) :
-        Buffers(NumBuffers),
-        Values(NumBuffers),
-        UsedValues(NumBuffers),
-        ppBuffObjects(NumBuffers),
-        Views(NumBuffers),
-        ppViewObjects(NumBuffers)
-    {
-        auto* pEnv    = TestingEnvironment::GetInstance();
-        auto* pDevice = pEnv->GetDevice();
-
-        for (Uint32 i = 0; i < NumBuffers; ++i)
-        {
-            auto& Value = Values[i];
-            auto  v     = static_cast<float>(i * 10);
-            Value       = float4(v + 1, v + 2, v + 3, v + 4);
-
-            std::vector<float4> InitData(16, Value);
-
-            BufferDesc BuffDesc;
-
-            String Name   = "Reference buffer " + std::to_string(i);
-            BuffDesc.Name = Name.c_str();
-
-            BuffDesc.Usage             = Usage;
-            BuffDesc.BindFlags         = BindFlags;
-            BuffDesc.Mode              = BufferMode;
-            BuffDesc.uiSizeInBytes     = static_cast<Uint32>(InitData.size() * sizeof(InitData[0]));
-            BuffDesc.ElementByteStride = BufferMode != BUFFER_MODE_UNDEFINED ? 16 : 0;
-
-            auto&      pBuffer = Buffers[i];
-            BufferData BuffData{InitData.data(), BuffDesc.uiSizeInBytes};
-            pDevice->CreateBuffer(BuffDesc, &BuffData, &pBuffer);
-            if (!pBuffer)
-            {
-                ADD_FAILURE() << "Unable to create buffer " << BuffDesc;
-                return;
-            }
-            ppBuffObjects[i] = pBuffer;
-
-            if (ViewType != BUFFER_VIEW_UNDEFINED)
-            {
-                auto& pView = Views[i];
-                if (BufferMode == BUFFER_MODE_FORMATTED)
-                {
-                    BufferViewDesc BuffViewDesc;
-                    BuffViewDesc.Name                 = "Formatted buffer SRV";
-                    BuffViewDesc.ViewType             = ViewType;
-                    BuffViewDesc.Format.ValueType     = VT_FLOAT32;
-                    BuffViewDesc.Format.NumComponents = 4;
-                    BuffViewDesc.Format.IsNormalized  = false;
-
-                    pBuffer->CreateView(BuffViewDesc, &pView);
-                }
-                else
-                {
-                    pView = pBuffer->GetDefaultView(ViewType);
-                }
-
-                if (!pView)
-                {
-                    ADD_FAILURE() << "Unable to create buffer view";
-                    return;
-                }
-
-                ppViewObjects[i] = pView;
-            }
-        }
-    }
-
-    IDeviceObject** GetBuffObjects(size_t i) { return &ppBuffObjects[i]; };
-    IDeviceObject** GetViewObjects(size_t i) { return &ppViewObjects[i]; };
-
-    const float4& GetValue(size_t i)
-    {
-        VERIFY(!UsedValues[i], "Buffer ", i, " has already been used. Every buffer is expected to be used once.");
-        UsedValues[i] = true;
-        VERIFY(Values[i] != float4{}, "Value must not be zero");
-        return Values[i];
-    }
-
-    void ClearUsedValues()
-    {
-        std::fill(UsedValues.begin(), UsedValues.end(), false);
-    }
-
-private:
-    std::vector<RefCntAutoPtr<IBuffer>>     Buffers;
-    std::vector<RefCntAutoPtr<IBufferView>> Views;
-
-    std::vector<IDeviceObject*> ppBuffObjects;
-    std::vector<IDeviceObject*> ppViewObjects;
-
-    std::vector<bool>   UsedValues;
-    std::vector<float4> Values;
-};
-
-class ReferenceTextures
-{
-public:
-    ReferenceTextures(Uint32            NumTextures,
-                      Uint32            Width,
-                      Uint32            Height,
-                      USAGE             Usage,
-                      BIND_FLAGS        BindFlags,
-                      TEXTURE_VIEW_TYPE ViewType) :
-        Textures(NumTextures),
-        ppViewObjects(NumTextures),
-        UsedValues(NumTextures),
-        Values(NumTextures)
-    {
-        auto* pEnv = TestingEnvironment::GetInstance();
-
-        for (Uint32 i = 0; i < NumTextures; ++i)
-        {
-            auto& pTexture = Textures[i];
-            auto& Value    = Values[i];
-
-            int v = (i % 15) + 1;
-            Value = float4{
-                (v & 0x01) ? 1.f : 0.f,
-                (v & 0x02) ? 1.f : 0.f,
-                (v & 0x04) ? 1.f : 0.f,
-                (v & 0x08) ? 1.f : 0.f //
-            };
-
-            std::vector<Uint32> TexData(Width * Height, F4Color_To_RGBA8Unorm(Value));
-
-            String Name      = String{"Reference texture "} + std::to_string(i);
-            pTexture         = pEnv->CreateTexture("Test texture", TEX_FORMAT_RGBA8_UNORM, BindFlags, Width, Height, TexData.data());
-            ppViewObjects[i] = pTexture->GetDefaultView(ViewType);
-        }
-    }
-
-    IDeviceObject** GetViewObjects(size_t i) { return &ppViewObjects[i]; };
-
-    const float4& GetColor(size_t i)
-    {
-        VERIFY(!UsedValues[i], "Texture ", i, " has already been used. Every texture is expected to be used once.");
-        UsedValues[i] = true;
-        VERIFY(Values[i] != float4{}, "Value must not be zero");
-        return Values[i];
-    }
-
-    void ClearUsedValues()
-    {
-        std::fill(UsedValues.begin(), UsedValues.end(), false);
-    }
-
-private:
-    std::vector<RefCntAutoPtr<ITexture>> Textures;
-
-    std::vector<IDeviceObject*> ppViewObjects;
-
-    std::vector<bool>   UsedValues;
-    std::vector<float4> Values;
-};
 
 class ShaderResourceLayoutTest : public ::testing::Test
 {
 protected:
     static void SetUpTestSuite()
     {
-<<<<<<< HEAD
-=======
         auto* const pEnv       = TestingEnvironment::GetInstance();
         auto* const pDevice    = pEnv->GetDevice();
         const auto& deviceCaps = pDevice->GetDeviceCaps();
 
         UseWARPResourceArrayIndexingBugWorkaround =
             deviceCaps.DevType == RENDER_DEVICE_TYPE_D3D12 && pEnv->GetAdapterType() == ADAPTER_TYPE_SOFTWARE;
->>>>>>> 1b12c219
     }
 
     static void TearDownTestSuite()
@@ -412,10 +224,6 @@
     void TestTexturesAndImtblSamplers(bool TestImtblSamplers);
     void TestStructuredOrFormattedBuffer(bool IsFormatted);
     void TestRWStructuredOrFormattedBuffer(bool IsFormatted);
-<<<<<<< HEAD
-};
-
-=======
 
     // As of Windows version 2004 (build 19041), there is a bug in D3D12 WARP rasterizer:
     // Shader resource array indexing always references array element 0 when shaders are compiled
@@ -430,7 +238,6 @@
 bool ShaderResourceLayoutTest::UseWARPResourceArrayIndexingBugWorkaround = false;
 
 
->>>>>>> 1b12c219
 #define SET_STATIC_VAR(PSO, ShaderFlags, VarName, SetMethod, ...)                                \
     do                                                                                           \
     {                                                                                            \
@@ -459,17 +266,11 @@
     auto* pDevice    = pEnv->GetDevice();
     auto* pSwapChain = pEnv->GetSwapChain();
 
-<<<<<<< HEAD
+    const auto& deviceCaps = pDevice->GetDeviceCaps();
+
     float ClearColor[] = {0.25, 0.5, 0.75, 0.125};
     RenderDrawCommandReference(pSwapChain, ClearColor);
 
-=======
-    const auto& deviceCaps = pDevice->GetDeviceCaps();
-
-    float ClearColor[] = {0.25, 0.5, 0.75, 0.125};
-    RenderDrawCommandReference(pSwapChain, ClearColor);
-
->>>>>>> 1b12c219
     // Prepare reference textures filled with different colors
     // Texture array sizes in the shader
     static constexpr Uint32 StaticTexArraySize  = 2;
@@ -493,12 +294,9 @@
     static constexpr size_t Tex2DArr_MutIdx[]    = {3, 5};
     static constexpr size_t Tex2DArr_DynIdx[]    = {9, 2};
 
-<<<<<<< HEAD
-=======
     const Uint32 VSResArrId = 0;
     const Uint32 PSResArrId = deviceCaps.Features.SeparablePrograms ? 1 : 0;
     VERIFY_EXPR(deviceCaps.IsGLDevice() || PSResArrId != VSResArrId);
->>>>>>> 1b12c219
 
     // clang-format off
     std::vector<ShaderResourceDesc> Resources = 
@@ -576,22 +374,14 @@
     auto pVS = CreateShader(TestImtblSamplers ? "ShaderResourceLayoutTest.ImtblSamplers - VS" : "ShaderResourceLayoutTest.Textures - VS",
                             TestImtblSamplers ? "ImmutableSamplers.hlsl" : "Textures.hlsl",
                             "VSMain",
-<<<<<<< HEAD
-                            SHADER_TYPE_VERTEX, SHADER_SOURCE_LANGUAGE_HLSL, PrepareMacros(0),
-=======
                             SHADER_TYPE_VERTEX, SHADER_SOURCE_LANGUAGE_HLSL, PrepareMacros(VSResArrId),
->>>>>>> 1b12c219
                             Resources.data(), static_cast<Uint32>(Resources.size()),
                             ModifyShaderCI);
 
     auto pPS = CreateShader(TestImtblSamplers ? "ShaderResourceLayoutTest.ImtblSamplers - PS" : "ShaderResourceLayoutTest.Textures - PS",
                             TestImtblSamplers ? "ImmutableSamplers.hlsl" : "Textures.hlsl",
                             "PSMain",
-<<<<<<< HEAD
-                            SHADER_TYPE_PIXEL, SHADER_SOURCE_LANGUAGE_HLSL, PrepareMacros(1),
-=======
                             SHADER_TYPE_PIXEL, SHADER_SOURCE_LANGUAGE_HLSL, PrepareMacros(PSResArrId),
->>>>>>> 1b12c219
                             Resources.data(), static_cast<Uint32>(Resources.size()),
                             ModifyShaderCI);
     ASSERT_NE(pVS, nullptr);
@@ -638,11 +428,7 @@
     ASSERT_NE(pSRB, nullptr);
 
     auto BindResources = [&](SHADER_TYPE ShaderType) {
-<<<<<<< HEAD
-        const auto id = ShaderType == SHADER_TYPE_VERTEX ? 0 : 1;
-=======
         const auto id = ShaderType == SHADER_TYPE_VERTEX ? VSResArrId : PSResArrId;
->>>>>>> 1b12c219
 
         SET_STATIC_VAR(pPSO, ShaderType, "g_Tex2D_Static", Set, RefTextures.GetViewObjects(Tex2D_StaticIdx[id])[0]);
         SET_STATIC_VAR(pPSO, ShaderType, "g_Tex2DArr_Static", SetArray, RefTextures.GetViewObjects(Tex2DArr_StaticIdx[id]), 0, StaticTexArraySize);
@@ -671,15 +457,6 @@
     DrawAttribs DrawAttrs{6, DRAW_FLAG_VERIFY_ALL};
     pContext->Draw(DrawAttrs);
 
-<<<<<<< HEAD
-    SET_SRB_VAR(pSRB, SHADER_TYPE_VERTEX, "g_Tex2D_Dyn", Set, RefTextures.GetViewObjects(Tex2D_DynIdx[0])[0]);
-    SET_SRB_VAR(pSRB, SHADER_TYPE_VERTEX, "g_Tex2DArr_Dyn", SetArray, RefTextures.GetViewObjects(Tex2DArr_DynIdx[0]), 0, 1);
-    SET_SRB_VAR(pSRB, SHADER_TYPE_VERTEX, "g_Tex2DArr_Dyn", SetArray, RefTextures.GetViewObjects(Tex2DArr_DynIdx[0] + 1), 1, DynamicTexArraySize - 1);
-
-    SET_SRB_VAR(pSRB, SHADER_TYPE_PIXEL, "g_Tex2D_Dyn", Set, RefTextures.GetViewObjects(Tex2D_DynIdx[1])[0]);
-    SET_SRB_VAR(pSRB, SHADER_TYPE_PIXEL, "g_Tex2DArr_Dyn", SetArray, RefTextures.GetViewObjects(Tex2DArr_DynIdx[1]), 0, 1);
-    SET_SRB_VAR(pSRB, SHADER_TYPE_PIXEL, "g_Tex2DArr_Dyn", SetArray, RefTextures.GetViewObjects(Tex2DArr_DynIdx[1] + 1), 1, DynamicTexArraySize - 1);
-=======
     SET_SRB_VAR(pSRB, SHADER_TYPE_VERTEX, "g_Tex2D_Dyn", Set, RefTextures.GetViewObjects(Tex2D_DynIdx[VSResArrId])[0]);
     SET_SRB_VAR(pSRB, SHADER_TYPE_VERTEX, "g_Tex2DArr_Dyn", SetArray, RefTextures.GetViewObjects(Tex2DArr_DynIdx[VSResArrId]), 0, 1);
     SET_SRB_VAR(pSRB, SHADER_TYPE_VERTEX, "g_Tex2DArr_Dyn", SetArray, RefTextures.GetViewObjects(Tex2DArr_DynIdx[VSResArrId] + 1), 1, DynamicTexArraySize - 1);
@@ -687,7 +464,6 @@
     SET_SRB_VAR(pSRB, SHADER_TYPE_PIXEL, "g_Tex2D_Dyn", Set, RefTextures.GetViewObjects(Tex2D_DynIdx[PSResArrId])[0]);
     SET_SRB_VAR(pSRB, SHADER_TYPE_PIXEL, "g_Tex2DArr_Dyn", SetArray, RefTextures.GetViewObjects(Tex2DArr_DynIdx[PSResArrId]), 0, 1);
     SET_SRB_VAR(pSRB, SHADER_TYPE_PIXEL, "g_Tex2DArr_Dyn", SetArray, RefTextures.GetViewObjects(Tex2DArr_DynIdx[PSResArrId] + 1), 1, DynamicTexArraySize - 1);
->>>>>>> 1b12c219
 
     pContext->CommitShaderResources(pSRB, RESOURCE_STATE_TRANSITION_MODE_TRANSITION);
 
@@ -715,11 +491,8 @@
     auto* pDevice    = pEnv->GetDevice();
     auto* pSwapChain = pEnv->GetSwapChain();
 
-<<<<<<< HEAD
-=======
     const auto& deviceCaps = pDevice->GetDeviceCaps();
 
->>>>>>> 1b12c219
     float ClearColor[] = {0.625, 0.125, 0.25, 0.875};
     RenderDrawCommandReference(pSwapChain, ClearColor);
 
@@ -735,7 +508,6 @@
         BUFFER_VIEW_SHADER_RESOURCE,
         IsFormatted ? BUFFER_MODE_FORMATTED : BUFFER_MODE_STRUCTURED //
     };
-<<<<<<< HEAD
 
     // Buffer indices for vertex/shader bindings
     static constexpr size_t Buff_StaticIdx[] = {2, 11};
@@ -746,6 +518,10 @@
     static constexpr size_t BuffArr_MutIdx[]    = {3, 4};
     static constexpr size_t BuffArr_DynIdx[]    = {6, 7};
 
+    const Uint32 VSResArrId = 0;
+    const Uint32 PSResArrId = deviceCaps.Features.SeparablePrograms ? 1 : 0;
+    VERIFY_EXPR(deviceCaps.IsGLDevice() || PSResArrId != VSResArrId);
+
     ShaderMacroHelper Macros;
 
     auto PrepareMacros = [&](Uint32 s, SHADER_SOURCE_LANGUAGE Lang) {
@@ -776,52 +552,6 @@
 
         return static_cast<const ShaderMacro*>(Macros);
     };
-=======
->>>>>>> 1b12c219
-
-    // Buffer indices for vertex/shader bindings
-    static constexpr size_t Buff_StaticIdx[] = {2, 11};
-    static constexpr size_t Buff_MutIdx[]    = {0, 10};
-    static constexpr size_t Buff_DynIdx[]    = {1, 9};
-
-    static constexpr size_t BuffArr_StaticIdx[] = {8, 0};
-    static constexpr size_t BuffArr_MutIdx[]    = {3, 4};
-    static constexpr size_t BuffArr_DynIdx[]    = {6, 7};
-
-    const Uint32 VSResArrId = 0;
-    const Uint32 PSResArrId = deviceCaps.Features.SeparablePrograms ? 1 : 0;
-    VERIFY_EXPR(deviceCaps.IsGLDevice() || PSResArrId != VSResArrId);
-
-    ShaderMacroHelper Macros;
-
-    auto PrepareMacros = [&](Uint32 s, SHADER_SOURCE_LANGUAGE Lang) {
-        Macros.Clear();
-
-        if (Lang == SHADER_SOURCE_LANGUAGE_GLSL)
-            Macros.AddShaderMacro("float4", "vec4");
-
-        Macros.AddShaderMacro("STATIC_BUFF_ARRAY_SIZE", StaticBuffArraySize);
-        Macros.AddShaderMacro("MUTABLE_BUFF_ARRAY_SIZE", MutableBuffArraySize);
-        Macros.AddShaderMacro("DYNAMIC_BUFF_ARRAY_SIZE", DynamicBuffArraySize);
-
-        RefBuffers.ClearUsedValues();
-
-        // Add macros that define reference colors
-        Macros.AddShaderMacro("Buff_Static_Ref", RefBuffers.GetValue(Buff_StaticIdx[s]));
-        Macros.AddShaderMacro("Buff_Mut_Ref", RefBuffers.GetValue(Buff_MutIdx[s]));
-        Macros.AddShaderMacro("Buff_Dyn_Ref", RefBuffers.GetValue(Buff_DynIdx[s]));
-
-        for (Uint32 i = 0; i < StaticBuffArraySize; ++i)
-            Macros.AddShaderMacro((std::string{"BuffArr_Static_Ref"} + std::to_string(i)).c_str(), RefBuffers.GetValue(BuffArr_StaticIdx[s] + i));
-
-        for (Uint32 i = 0; i < MutableBuffArraySize; ++i)
-            Macros.AddShaderMacro((std::string{"BuffArr_Mut_Ref"} + std::to_string(i)).c_str(), RefBuffers.GetValue(BuffArr_MutIdx[s] + i));
-
-        for (Uint32 i = 0; i < DynamicBuffArraySize; ++i)
-            Macros.AddShaderMacro((std::string{"BuffArr_Dyn_Ref"} + std::to_string(i)).c_str(), RefBuffers.GetValue(BuffArr_DynIdx[s] + i));
-
-        return static_cast<const ShaderMacro*>(Macros);
-    };
 
     // Vulkan only allows 16 dynamic storage buffer bindings among all stages, so
     // use arrays only in fragment shader for structured buffer test.
@@ -864,12 +594,6 @@
         GTEST_FAIL() << "Unexpected device type";
     }
 
-<<<<<<< HEAD
-    auto pVS = CreateShader(IsFormatted ? "ShaderResourceLayoutTest.FormattedBuffers - VS" : "ShaderResourceLayoutTest.StructuredBuffers - VS",
-                            ShaderFileName, SrcLang == SHADER_SOURCE_LANGUAGE_HLSL ? "VSMain" : "main",
-                            SHADER_TYPE_VERTEX, SrcLang, PrepareMacros(0, SrcLang),
-                            Resources.data(), static_cast<Uint32>(Resources.size()));
-=======
     auto ModifyShaderCI = [](ShaderCreateInfo& ShaderCI) {
         if (UseWARPResourceArrayIndexingBugWorkaround)
         {
@@ -883,7 +607,6 @@
                             SHADER_TYPE_VERTEX, SrcLang, PrepareMacros(VSResArrId, SrcLang),
                             Resources.data(), static_cast<Uint32>(Resources.size()),
                             ModifyShaderCI);
->>>>>>> 1b12c219
     if (UseArraysInPSOnly)
     {
         AddArrayResources();
@@ -891,14 +614,9 @@
 
     auto pPS = CreateShader(IsFormatted ? "ShaderResourceLayoutTest.FormattedBuffers - PS" : "ShaderResourceLayoutTest.StructuredBuffers - PS",
                             ShaderFileName, SrcLang == SHADER_SOURCE_LANGUAGE_HLSL ? "PSMain" : "main",
-<<<<<<< HEAD
-                            SHADER_TYPE_PIXEL, SrcLang, PrepareMacros(1, SrcLang),
-                            Resources.data(), static_cast<Uint32>(Resources.size()));
-=======
                             SHADER_TYPE_PIXEL, SrcLang, PrepareMacros(PSResArrId, SrcLang),
                             Resources.data(), static_cast<Uint32>(Resources.size()),
                             ModifyShaderCI);
->>>>>>> 1b12c219
     ASSERT_NE(pVS, nullptr);
     ASSERT_NE(pPS, nullptr);
 
@@ -928,11 +646,7 @@
     ASSERT_NE(pSRB, nullptr);
 
     auto BindResources = [&](SHADER_TYPE ShaderType) {
-<<<<<<< HEAD
-        const auto id = ShaderType == SHADER_TYPE_VERTEX ? 0 : 1;
-=======
         const auto id = ShaderType == SHADER_TYPE_VERTEX ? VSResArrId : PSResArrId;
->>>>>>> 1b12c219
 
         SET_STATIC_VAR(pPSO, ShaderType, "g_Buff_Static", Set, RefBuffers.GetViewObjects(Buff_StaticIdx[id])[0]);
 
@@ -977,17 +691,6 @@
     DrawAttribs DrawAttrs{6, DRAW_FLAG_VERIFY_ALL};
     pContext->Draw(DrawAttrs);
 
-<<<<<<< HEAD
-    SET_SRB_VAR(pSRB, SHADER_TYPE_VERTEX, "g_Buff_Dyn", Set, RefBuffers.GetViewObjects(Buff_DynIdx[0])[0]);
-    if (!UseArraysInPSOnly)
-    {
-        SET_SRB_VAR(pSRB, SHADER_TYPE_VERTEX, "g_BuffArr_Dyn", SetArray, RefBuffers.GetViewObjects(BuffArr_DynIdx[0] + 0), 0, 1);
-        SET_SRB_VAR(pSRB, SHADER_TYPE_VERTEX, "g_BuffArr_Dyn", SetArray, RefBuffers.GetViewObjects(BuffArr_DynIdx[0] + 1), 1, 1);
-    }
-
-    SET_SRB_VAR(pSRB, SHADER_TYPE_PIXEL, "g_Buff_Dyn", Set, RefBuffers.GetViewObjects(Buff_DynIdx[1])[0]);
-    SET_SRB_VAR(pSRB, SHADER_TYPE_PIXEL, "g_BuffArr_Dyn", SetArray, RefBuffers.GetViewObjects(BuffArr_DynIdx[1]), 0, DynamicBuffArraySize);
-=======
     SET_SRB_VAR(pSRB, SHADER_TYPE_VERTEX, "g_Buff_Dyn", Set, RefBuffers.GetViewObjects(Buff_DynIdx[VSResArrId])[0]);
     if (!UseArraysInPSOnly)
     {
@@ -997,7 +700,6 @@
 
     SET_SRB_VAR(pSRB, SHADER_TYPE_PIXEL, "g_Buff_Dyn", Set, RefBuffers.GetViewObjects(Buff_DynIdx[PSResArrId])[0]);
     SET_SRB_VAR(pSRB, SHADER_TYPE_PIXEL, "g_BuffArr_Dyn", SetArray, RefBuffers.GetViewObjects(BuffArr_DynIdx[PSResArrId]), 0, DynamicBuffArraySize);
->>>>>>> 1b12c219
 
     pContext->CommitShaderResources(pSRB, RESOURCE_STATE_TRANSITION_MODE_TRANSITION);
 
@@ -1039,11 +741,6 @@
     const auto& deviceCaps = pDevice->GetDeviceCaps();
     auto        deviceType = deviceCaps.DevType;
 
-<<<<<<< HEAD
-    // Prepare buffers with reference values
-    ReferenceBuffers RefBuffers{
-        3 + 4 + 3 + 2,
-=======
     constexpr Uint32 MaxStaticBuffArraySize  = 4;
     constexpr Uint32 MaxMutableBuffArraySize = 3;
     constexpr Uint32 MaxDynamicBuffArraySize = 2;
@@ -1051,25 +748,16 @@
     // Prepare buffers with reference values
     ReferenceBuffers RefBuffers{
         3 + MaxStaticBuffArraySize + MaxMutableBuffArraySize + MaxDynamicBuffArraySize + 1, // Extra buffer for dynamic variables
->>>>>>> 1b12c219
         USAGE_DEFAULT,
         BIND_UNORDERED_ACCESS,
         BUFFER_VIEW_UNORDERED_ACCESS,
         IsFormatted ? BUFFER_MODE_FORMATTED : BUFFER_MODE_STRUCTURED //
     };
-<<<<<<< HEAD
-
-    const Uint32 StaticBuffArraySize  = deviceType == RENDER_DEVICE_TYPE_D3D11 || deviceCaps.IsGLDevice() ? 1 : 4;
-    const Uint32 MutableBuffArraySize = deviceType == RENDER_DEVICE_TYPE_D3D11 || deviceCaps.IsGLDevice() ? 2 : 3;
-    const Uint32 DynamicBuffArraySize = 2;
-
-=======
 
     const Uint32 StaticBuffArraySize  = deviceType == RENDER_DEVICE_TYPE_D3D11 || deviceCaps.IsGLDevice() ? 1 : MaxStaticBuffArraySize;
     const Uint32 MutableBuffArraySize = deviceType == RENDER_DEVICE_TYPE_D3D11 || deviceCaps.IsGLDevice() ? 1 : MaxMutableBuffArraySize;
     const Uint32 DynamicBuffArraySize = MaxDynamicBuffArraySize;
 
->>>>>>> 1b12c219
     static constexpr size_t Buff_StaticIdx = 0;
     static constexpr size_t Buff_MutIdx    = 1;
     static constexpr size_t Buff_DynIdx    = 2;
@@ -1130,8 +818,6 @@
     for (Uint32 i = 0; i < DynamicBuffArraySize; ++i)
         Macros.AddShaderMacro((std::string{"BuffArr_Dyn_Ref"} + std::to_string(i)).c_str(), RefBuffers.GetValue(BuffArr_DynIdx + i));
 
-<<<<<<< HEAD
-=======
     auto ModifyShaderCI = [](ShaderCreateInfo& ShaderCI) {
         if (UseWARPResourceArrayIndexingBugWorkaround)
         {
@@ -1141,7 +827,6 @@
         }
     };
 
->>>>>>> 1b12c219
     auto pCS = CreateShader(IsFormatted ? "ShaderResourceLayoutTest.RWFormattedBuffers - CS" : "ShaderResourceLayoutTest.RWtructuredBuffers - CS",
                             ShaderFileName, "main",
                             SHADER_TYPE_COMPUTE, SrcLang, Macros,
@@ -1178,13 +863,6 @@
 
     SET_STATIC_VAR(pPSO, SHADER_TYPE_COMPUTE, "g_RWBuff_Static", Set, RefBuffers.GetViewObjects(Buff_StaticIdx)[0]);
     SET_STATIC_VAR(pPSO, SHADER_TYPE_COMPUTE, "g_RWBuffArr_Static", SetArray, RefBuffers.GetViewObjects(BuffArr_StaticIdx), 0, StaticBuffArraySize);
-<<<<<<< HEAD
-
-    SET_SRB_VAR(pSRB, SHADER_TYPE_COMPUTE, "g_RWBuff_Mut", Set, RefBuffers.GetViewObjects(Buff_MutIdx)[0]);
-    SET_SRB_VAR(pSRB, SHADER_TYPE_COMPUTE, "g_RWBuff_Dyn", Set, RefBuffers.GetViewObjects(0)[0]);
-    SET_SRB_VAR(pSRB, SHADER_TYPE_COMPUTE, "g_RWBuffArr_Mut", SetArray, RefBuffers.GetViewObjects(BuffArr_MutIdx), 0, MutableBuffArraySize);
-    SET_SRB_VAR(pSRB, SHADER_TYPE_COMPUTE, "g_RWBuffArr_Dyn", SetArray, RefBuffers.GetViewObjects(0), 0, DynamicBuffArraySize);
-=======
 
     SET_SRB_VAR(pSRB, SHADER_TYPE_COMPUTE, "g_RWBuff_Mut", Set, RefBuffers.GetViewObjects(Buff_MutIdx)[0]);
     SET_SRB_VAR(pSRB, SHADER_TYPE_COMPUTE, "g_RWBuffArr_Mut", SetArray, RefBuffers.GetViewObjects(BuffArr_MutIdx), 0, MutableBuffArraySize);
@@ -1192,7 +870,6 @@
     // In Direct3D11 UAVs must not overlap!
     SET_SRB_VAR(pSRB, SHADER_TYPE_COMPUTE, "g_RWBuff_Dyn", Set, RefBuffers.GetViewObjects(BuffArr_DynIdx)[0]);
     SET_SRB_VAR(pSRB, SHADER_TYPE_COMPUTE, "g_RWBuffArr_Dyn", SetArray, RefBuffers.GetViewObjects(BuffArr_DynIdx + 1), 0, DynamicBuffArraySize);
->>>>>>> 1b12c219
 
     pSRB->InitializeStaticResources(pPSO);
 
@@ -1247,22 +924,6 @@
 
     ReferenceTextures RefTextures{
         3 + MaxStaticTexArraySize + MaxMutableTexArraySize + MaxDynamicTexArraySize + 1, // Extra texture for dynamic variables
-        128, 128,
-        USAGE_DEFAULT,
-        BIND_UNORDERED_ACCESS,
-        TEXTURE_VIEW_UNORDERED_ACCESS //
-    };
-
-    static constexpr size_t Tex2D_StaticIdx = 0;
-    static constexpr size_t Tex2D_MutIdx    = 1;
-    static constexpr size_t Tex2D_DynIdx    = 2;
-
-    static constexpr size_t Tex2DArr_StaticIdx = 3;
-    static constexpr size_t Tex2DArr_MutIdx    = 5;
-    static constexpr size_t Tex2DArr_DynIdx    = 9;
-
-    ReferenceTextures RefTextures{
-        3 + 2 + 4 + 3,
         128, 128,
         USAGE_DEFAULT,
         BIND_UNORDERED_ACCESS,
@@ -1350,16 +1011,6 @@
     RefCntAutoPtr<ITestingSwapChain> pTestingSwapChain{pSwapChain, IID_TestingSwapChain};
     ASSERT_TRUE(pTestingSwapChain);
     SET_STATIC_VAR(pPSO, SHADER_TYPE_COMPUTE, "g_tex2DUAV", Set, pTestingSwapChain->GetCurrentBackBufferUAV());
-<<<<<<< HEAD
-
-    SET_STATIC_VAR(pPSO, SHADER_TYPE_COMPUTE, "g_RWTex2D_Static", Set, RefTextures.GetViewObjects(Tex2D_StaticIdx)[0]);
-    SET_STATIC_VAR(pPSO, SHADER_TYPE_COMPUTE, "g_RWTex2DArr_Static", SetArray, RefTextures.GetViewObjects(Tex2DArr_StaticIdx), 0, StaticTexArraySize);
-
-    SET_SRB_VAR(pSRB, SHADER_TYPE_COMPUTE, "g_RWTex2D_Mut", Set, RefTextures.GetViewObjects(Tex2D_MutIdx)[0]);
-    SET_SRB_VAR(pSRB, SHADER_TYPE_COMPUTE, "g_RWTex2D_Dyn", Set, RefTextures.GetViewObjects(0)[0]);
-    SET_SRB_VAR(pSRB, SHADER_TYPE_COMPUTE, "g_RWTex2DArr_Mut", SetArray, RefTextures.GetViewObjects(Tex2DArr_MutIdx), 0, MutableTexArraySize);
-    SET_SRB_VAR(pSRB, SHADER_TYPE_COMPUTE, "g_RWTex2DArr_Dyn", SetArray, RefTextures.GetViewObjects(0), 0, DynamicTexArraySize);
-=======
 
     SET_STATIC_VAR(pPSO, SHADER_TYPE_COMPUTE, "g_RWTex2D_Static", Set, RefTextures.GetViewObjects(Tex2D_StaticIdx)[0]);
     SET_STATIC_VAR(pPSO, SHADER_TYPE_COMPUTE, "g_RWTex2DArr_Static", SetArray, RefTextures.GetViewObjects(Tex2DArr_StaticIdx), 0, StaticTexArraySize);
@@ -1370,7 +1021,6 @@
     // In Direct3D11 UAVs must not overlap!
     SET_SRB_VAR(pSRB, SHADER_TYPE_COMPUTE, "g_RWTex2D_Dyn", Set, RefTextures.GetViewObjects(Tex2DArr_DynIdx)[0]);
     SET_SRB_VAR(pSRB, SHADER_TYPE_COMPUTE, "g_RWTex2DArr_Dyn", SetArray, RefTextures.GetViewObjects(Tex2DArr_DynIdx + 1), 0, DynamicTexArraySize);
->>>>>>> 1b12c219
 
     pSRB->InitializeStaticResources(pPSO);
 
@@ -1400,11 +1050,8 @@
     auto* pDevice    = pEnv->GetDevice();
     auto* pSwapChain = pEnv->GetSwapChain();
 
-<<<<<<< HEAD
-=======
     const auto& deviceCaps = pDevice->GetDeviceCaps();
 
->>>>>>> 1b12c219
     float ClearColor[] = {0.875, 0.75, 0.625, 0.125};
     RenderDrawCommandReference(pSwapChain, ClearColor);
 
@@ -1424,14 +1071,9 @@
     static constexpr size_t BuffArr_MutIdx[]    = {3, 5};
     static constexpr size_t BuffArr_DynIdx[]    = {7, 2};
 
-<<<<<<< HEAD
-
-    const auto& deviceCaps = pDevice->GetDeviceCaps();
-=======
     const Uint32 VSResArrId = 0;
     const Uint32 PSResArrId = deviceCaps.Features.SeparablePrograms ? 1 : 0;
     VERIFY_EXPR(deviceCaps.IsGLDevice() || PSResArrId != VSResArrId);
->>>>>>> 1b12c219
 
     //  Vulkan allows 15 dynamic uniform buffer bindings among all stages
     const Uint32 StaticCBArraySize  = 2;
@@ -1495,20 +1137,12 @@
     auto pVS = CreateShader("ShaderResourceLayoutTest.ConstantBuffers - VS",
                             "ConstantBuffers.hlsl",
                             "VSMain",
-<<<<<<< HEAD
-                            SHADER_TYPE_VERTEX, SHADER_SOURCE_LANGUAGE_HLSL, PrepareMacros(0),
-=======
                             SHADER_TYPE_VERTEX, SHADER_SOURCE_LANGUAGE_HLSL, PrepareMacros(VSResArrId),
->>>>>>> 1b12c219
                             Resources.data(), static_cast<Uint32>(Resources.size()));
     auto pPS = CreateShader("ShaderResourceLayoutTest.ConstantBuffers - PS",
                             "ConstantBuffers.hlsl",
                             "PSMain",
-<<<<<<< HEAD
-                            SHADER_TYPE_PIXEL, SHADER_SOURCE_LANGUAGE_HLSL, PrepareMacros(1),
-=======
                             SHADER_TYPE_PIXEL, SHADER_SOURCE_LANGUAGE_HLSL, PrepareMacros(PSResArrId),
->>>>>>> 1b12c219
                             Resources.data(), static_cast<Uint32>(Resources.size()));
     ASSERT_NE(pVS, nullptr);
     ASSERT_NE(pPS, nullptr);
@@ -1541,11 +1175,7 @@
     ASSERT_NE(pSRB, nullptr);
 
     auto BindResources = [&](SHADER_TYPE ShaderType) {
-<<<<<<< HEAD
-        const auto id = ShaderType == SHADER_TYPE_VERTEX ? 0 : 1;
-=======
         const auto id = ShaderType == SHADER_TYPE_VERTEX ? VSResArrId : PSResArrId;
->>>>>>> 1b12c219
 
         SET_STATIC_VAR(pPSO, ShaderType, "UniformBuff_Stat", Set, RefBuffers.GetBuffObjects(Buff_StaticIdx[id])[0]);
 
@@ -1580,21 +1210,12 @@
     DrawAttribs DrawAttrs{6, DRAW_FLAG_VERIFY_ALL};
     pContext->Draw(DrawAttrs);
 
-<<<<<<< HEAD
-    SET_SRB_VAR(pSRB, SHADER_TYPE_VERTEX, "UniformBuff_Dyn", Set, RefBuffers.GetBuffObjects(Buff_DynIdx[0])[0]);
-    SET_SRB_VAR(pSRB, SHADER_TYPE_PIXEL, "UniformBuff_Dyn", Set, RefBuffers.GetBuffObjects(Buff_DynIdx[1])[0]);
-    if (CBArraysSupported)
-    {
-        SET_SRB_VAR(pSRB, SHADER_TYPE_VERTEX, "UniformBuffArr_Dyn", SetArray, RefBuffers.GetBuffObjects(BuffArr_DynIdx[0]), 0, DynamicCBArraySize);
-        SET_SRB_VAR(pSRB, SHADER_TYPE_PIXEL, "UniformBuffArr_Dyn", SetArray, RefBuffers.GetBuffObjects(BuffArr_DynIdx[1]), 0, DynamicCBArraySize);
-=======
     SET_SRB_VAR(pSRB, SHADER_TYPE_VERTEX, "UniformBuff_Dyn", Set, RefBuffers.GetBuffObjects(Buff_DynIdx[VSResArrId])[0]);
     SET_SRB_VAR(pSRB, SHADER_TYPE_PIXEL, "UniformBuff_Dyn", Set, RefBuffers.GetBuffObjects(Buff_DynIdx[PSResArrId])[0]);
     if (CBArraysSupported)
     {
         SET_SRB_VAR(pSRB, SHADER_TYPE_VERTEX, "UniformBuffArr_Dyn", SetArray, RefBuffers.GetBuffObjects(BuffArr_DynIdx[VSResArrId]), 0, DynamicCBArraySize);
         SET_SRB_VAR(pSRB, SHADER_TYPE_PIXEL, "UniformBuffArr_Dyn", SetArray, RefBuffers.GetBuffObjects(BuffArr_DynIdx[PSResArrId]), 0, DynamicCBArraySize);
->>>>>>> 1b12c219
     }
     pContext->CommitShaderResources(pSRB, RESOURCE_STATE_TRANSITION_MODE_TRANSITION);
 
