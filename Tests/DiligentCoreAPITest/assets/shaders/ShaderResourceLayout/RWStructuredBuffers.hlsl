--- conflicted
+++ resolved
@@ -50,22 +50,13 @@
 #endif
 
     AllCorrect *= CheckValue(g_RWBuffArr_Mut[0][1].data, BuffArr_Mut_Ref0);
-<<<<<<< HEAD
-    AllCorrect *= CheckValue(g_RWBuffArr_Mut[1][2].data, BuffArr_Mut_Ref1);
-=======
->>>>>>> 1b12c219
 
     g_RWBuffArr_Mut[0][0].data = f4Data;
 #if (MUTABLE_BUFF_ARRAY_SIZE == 3)
-<<<<<<< HEAD
-    AllCorrect *= CheckValue(g_RWBuffArr_Mut[2][1].data, BuffArr_Mut_Ref2);
-
-=======
     AllCorrect *= CheckValue(g_RWBuffArr_Mut[1][2].data, BuffArr_Mut_Ref1);
     AllCorrect *= CheckValue(g_RWBuffArr_Mut[2][1].data, BuffArr_Mut_Ref2);
 
     g_RWBuffArr_Mut[1][0].data = f4Data;
->>>>>>> 1b12c219
     g_RWBuffArr_Mut[2][0].data = f4Data;
 #endif
 
