--- conflicted
+++ resolved
@@ -70,18 +70,12 @@
 
     uint32_t GetMemoryTypeIndex(uint32_t typeBits, VkMemoryPropertyFlags properties) const;
 
-<<<<<<< HEAD
-    const VkPhysicalDeviceProperties& GetProperties() const { return m_Properties; }
-    const VkPhysicalDeviceFeatures&   GetFeatures() const { return m_Features; }
-    const ExtensionProperties&        GetExtProperties() const { return m_ExtProperties; }
-    const ExtensionFeatures&          GetExtFeatures() const { return m_ExtFeatures; }
-    VkFormatProperties                GetPhysicalDeviceFormatProperties(VkFormat imageFormat) const;
-=======
     const VkPhysicalDeviceProperties&       GetProperties() const { return m_Properties; }
     const VkPhysicalDeviceFeatures&         GetFeatures() const { return m_Features; }
+    const ExtensionProperties&              GetExtProperties() const { return m_ExtProperties; }
+    const ExtensionFeatures&                GetExtFeatures() const { return m_ExtFeatures; }
     const VkPhysicalDeviceMemoryProperties& GetMemoryProperties() const { return m_MemoryProperties; }
     VkFormatProperties                      GetPhysicalDeviceFormatProperties(VkFormat imageFormat) const;
->>>>>>> a5934a1e
 
 private:
     VulkanPhysicalDevice(VkPhysicalDevice                vkDevice,
